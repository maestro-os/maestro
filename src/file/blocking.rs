/*
 * Copyright 2024 Luc Lenôtre
 *
 * This file is part of Maestro.
 *
 * Maestro is free software: you can redistribute it and/or modify it under the
 * terms of the GNU General Public License as published by the Free Software
 * Foundation, either version 3 of the License, or (at your option) any later
 * version.
 *
 * Maestro is distributed in the hope that it will be useful, but WITHOUT ANY
 * WARRANTY; without even the implied warranty of MERCHANTABILITY or FITNESS FOR
 * A PARTICULAR PURPOSE. See the GNU General Public License for more details.
 *
 * You should have received a copy of the GNU General Public License along with
 * Maestro. If not, see <https://www.gnu.org/licenses/>.
 */

//! When a resource is blocking, a process trying to use it must be put in `Sleeping` state until
//! the resource is available.

use crate::{
	errno::Errno,
	process,
	process::{pid::Pid, Process},
<<<<<<< HEAD
	util::{collections::hashmap::HashMap, io},
=======
	util::{container::hashmap::HashMap, io},
>>>>>>> 7c2af772
};

/// Handler allowing to make a process sleep when waiting on a resource, then resume its execution
/// when the resource is available.
#[derive(Debug, Default)]
pub struct BlockHandler {
	/// The list of processes waiting on the resource, along with the mask of events to wait for.
	waiting_procs: HashMap<Pid, u32>,
}

impl BlockHandler {
	/// Creates a new instance.
	pub fn new() -> Self {
		Self {
			waiting_procs: HashMap::new(),
		}
	}

	/// Adds the given process to the list of processes waiting on the resource.
	///
	/// The function sets the state of the process to `Sleeping`.
	/// When the event occurs, the process will be woken up.
	///
	/// `mask` is the mask of poll event to wait for.
	pub fn add_waiting_process(&mut self, proc: &mut Process, mask: u32) -> Result<(), Errno> {
		self.waiting_procs.insert(proc.pid, mask)?;
		proc.set_state(process::State::Sleeping);

		Ok(())
	}

	/// Wakes processes for the events in the given mask.
	pub fn wake_processes(&mut self, mask: u32) {
		self.waiting_procs.retain(|pid, m| {
			let Some(proc_mutex) = Process::get_by_pid(*pid) else {
				return false;
			};

			let wake = mask & *m != 0;
			if !wake {
				return true;
			}

			let mut proc = proc_mutex.lock();
			proc.wake();

			false
		});
	}
}

impl Drop for BlockHandler {
	fn drop(&mut self) {
		self.wake_processes(io::POLLERR);
	}
}<|MERGE_RESOLUTION|>--- conflicted
+++ resolved
@@ -23,11 +23,7 @@
 	errno::Errno,
 	process,
 	process::{pid::Pid, Process},
-<<<<<<< HEAD
 	util::{collections::hashmap::HashMap, io},
-=======
-	util::{container::hashmap::HashMap, io},
->>>>>>> 7c2af772
 };
 
 /// Handler allowing to make a process sleep when waiting on a resource, then resume its execution
