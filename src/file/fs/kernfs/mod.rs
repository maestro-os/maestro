/*
 * Copyright 2024 Luc Lenôtre
 *
 * This file is part of Maestro.
 *
 * Maestro is free software: you can redistribute it and/or modify it under the
 * terms of the GNU General Public License as published by the Free Software
 * Foundation, either version 3 of the License, or (at your option) any later
 * version.
 *
 * Maestro is distributed in the hope that it will be useful, but WITHOUT ANY
 * WARRANTY; without even the implied warranty of MERCHANTABILITY or FITNESS FOR
 * A PARTICULAR PURPOSE. See the GNU General Public License for more details.
 *
 * You should have received a copy of the GNU General Public License along with
 * Maestro. If not, see <https://www.gnu.org/licenses/>.
 */

//! Kernfs implements utilities allowing to create a virtual filesystem.

pub mod content;
pub mod node;

use crate::{
	errno,
	errno::{AllocError, EResult, Errno},
	file::{
		fs::{kernfs::node::DummyKernFSNode, Filesystem, Statfs},
		perm::{Gid, Uid},
		DirEntry, File, FileContent, FileLocation, FileType, INode, Mode,
	},
	memory,
	process::oom,
	util::{
		boxed::Box,
<<<<<<< HEAD
		collections::{string::String, vec::Vec},
=======
		container::{string::String, vec::Vec},
>>>>>>> 7c2af772
		io::IO,
		TryClone,
	},
};
use core::{borrow::Borrow, intrinsics::unlikely};
use node::KernFSNode;

// TODO Change to `1`
/// The index of the root inode.
pub const ROOT_INODE: INode = 0;

/// The maximum length of a name in the filesystem.
const MAX_NAME_LEN: usize = 255;

/// A kernel file system.
#[derive(Debug)]
pub struct KernFS {
	/// The name of the filesystem.
	name: String,
	/// Tells whether the filesystem is readonly.
	readonly: bool,

	/// The list of nodes of the filesystem.
	///
	/// The index in this vector is the inode.
	nodes: Vec<Option<Box<dyn KernFSNode>>>,
	/// A list of free inodes.
	free_nodes: Vec<INode>,
}

impl KernFS {
	/// Creates a new instance.
	///
	/// Arguments:
	/// - `name` is the name of the filesystem.
	/// - `readonly` tells whether the filesystem is readonly.
	pub fn new(name: String, readonly: bool) -> Result<Self, Errno> {
		Ok(Self {
			name,
			readonly,

			nodes: crate::vec![None]?,
			free_nodes: Vec::new(),
		})
	}

	/// Sets the root node of the filesystem.
	pub fn set_root(&mut self, mut root: Box<dyn KernFSNode>) -> Result<(), Errno> {
		// Adding `.` and `..` entries if the new file is a directory
		let mut content = root.get_content()?;
		let mut new_links = 0;
		if let FileContent::Directory(ref mut entries) = &mut *content {
			if !entries.contains_key(b".".as_slice()) {
				entries.insert(
					b".".as_slice().try_into()?,
					DirEntry {
						inode: ROOT_INODE,
						entry_type: FileType::Directory,
					},
				)?;
				new_links += 1;
			}
			if !entries.contains_key(b"..".as_slice()) {
				entries.insert(
					b"..".as_slice().try_into()?,
					DirEntry {
						inode: ROOT_INODE,
						entry_type: FileType::Directory,
					},
				)?;
				new_links += 1;
			}
		}
		let new_cnt = root.get_hard_links_count() + new_links;
		root.set_hard_links_count(new_cnt);

		if self.nodes.is_empty() {
			self.nodes.push(Some(root))?;
		} else {
			self.nodes[ROOT_INODE as usize] = Some(root);
		}

		Ok(())
	}

	/// Returns an immutable reference to the node with inode `inode`.
	///
	/// If the node doesn't exist, the function returns an error.
	pub fn get_node(&self, inode: INode) -> Result<&Box<dyn KernFSNode>, Errno> {
		if inode as usize >= self.nodes.len() {
			return Err(errno!(ENOENT));
		}

		self.nodes[inode as usize]
			.as_ref()
			.ok_or_else(|| errno!(ENOENT))
	}

	/// Returns a mutable reference to the node with inode `inode`.
	///
	/// If the node doesn't exist, the function returns an error.
	pub fn get_node_mut(&mut self, inode: INode) -> Result<&mut Box<dyn KernFSNode>, Errno> {
		if inode as usize >= self.nodes.len() {
			return Err(errno!(ENOENT));
		}

		self.nodes[inode as usize]
			.as_mut()
			.ok_or_else(|| errno!(ENOENT))
	}

	/// Adds the given node `node` to the filesystem.
	///
	/// The function returns the allocated inode.
	pub fn add_node(&mut self, node: Box<dyn KernFSNode>) -> Result<INode, Errno> {
		if let Some(free_node) = self.free_nodes.pop() {
			// Using an existing slot
			self.nodes[free_node as usize] = Some(node);

			Ok(free_node)
		} else {
			// Allocating a new node slot
			let inode = self.nodes.len();
			self.nodes.push(Some(node))?;

			Ok(inode as _)
		}
	}

	/// Removes the node with inode `inode`.
	///
	/// If the node is a non-empty directory, its content is **NOT** removed.
	///
	/// If the node doesn't exist, the function does nothing.
	pub fn remove_node(&mut self, inode: INode) -> Result<Option<Box<dyn KernFSNode>>, Errno> {
		if (inode as usize) < self.nodes.len() {
			let node = self.nodes.remove(inode as _);
			self.nodes.insert(inode as _, None)?;
			self.free_nodes.push(inode)?;

			return Ok(node);
		}

		Ok(None)
	}

	// TODO Clean
	/// Adds a file to the kernfs.
	///
	/// Arguments
	/// - `parent_inode` is the inode of the parent directory in which the file is inserted.
	/// - `node` is the node of the new file.
	/// - `name` is the name of the new file.
	pub fn add_file_inner<N: 'static + KernFSNode>(
		&mut self,
		parent_inode: INode,
		node: N,
		name: String,
	) -> Result<File, Errno> {
		if unlikely(self.readonly) {
			return Err(errno!(EROFS));
		}

		let mode = node.get_mode();
		let uid = node.get_uid();
		let gid = node.get_gid();

		// Check parent exists
		self.get_node_mut(parent_inode)?;

		let inode = self.add_node(Box::new(node)?)?;
		let node = self.get_node_mut(inode)?;
		let mut content = node.get_content()?;
		let file_type = content.as_type();

		// Add `.` and `..` entries if the new file is a directory
		if let FileContent::Directory(ref mut entries) = &mut *content {
			let missing_cur = !entries.contains_key(b".".as_slice());
			let missing_parent = !entries.contains_key(b"..".as_slice());
			if missing_cur {
				entries.insert(
					b".".as_slice().try_into()?,
					DirEntry {
						inode,
						entry_type: FileType::Directory,
					},
				)?;
			}
			if missing_parent {
				entries.insert(
					b"..".as_slice().try_into()?,
					DirEntry {
						inode: parent_inode,
						entry_type: FileType::Directory,
					},
				)?;
			}

			// Increment after to prevent double borrow
			if missing_cur {
				let new_cnt = node.get_hard_links_count() + 1;
				node.set_hard_links_count(new_cnt);
			}
			if missing_parent {
				let parent = self.get_node_mut(parent_inode).unwrap();
				let new_cnt = parent.get_hard_links_count() + 1;
				parent.set_hard_links_count(new_cnt);
			}
		}

		let node = self.get_node_mut(inode)?;
		let content = oom::wrap(|| node.get_content().map_err(|_| AllocError)?.to_owned());
		let location = FileLocation::Filesystem {
			mountpoint_id: 0, // dummy value to be replaced
			inode,
		};
		let file = File::new(name.try_clone()?, uid, gid, mode, location, content)?;

		// Adding entry to parent
		let parent = self.get_node_mut(parent_inode).unwrap();
		let mut parent_content = parent.get_content()?;
		let parent_entries = match &mut *parent_content {
			FileContent::Directory(parent_entries) => parent_entries,
			_ => return Err(errno!(ENOENT)),
		};
		oom::wrap(|| {
			parent_entries.insert(
				name.try_clone()?,
				DirEntry {
					inode,
					entry_type: file_type,
				},
			)
		});

		Ok(file)
	}
}

impl Filesystem for KernFS {
	fn get_name(&self) -> &[u8] {
		self.name.as_bytes()
	}

	fn is_readonly(&self) -> bool {
		self.readonly
	}

	fn use_cache(&self) -> bool {
		false
	}

	fn get_root_inode(&self) -> INode {
		ROOT_INODE
	}

	fn get_stat(&self, _io: &mut dyn IO) -> Result<Statfs, Errno> {
		Ok(Statfs {
			f_type: 0, // TODO
			f_bsize: memory::PAGE_SIZE as _,
			f_blocks: 0,
			f_bfree: 0,
			f_bavail: 0,
			f_files: self.nodes.len() as _,
			f_ffree: 0,
			f_fsid: Default::default(),
			f_namelen: MAX_NAME_LEN as _,
			f_frsize: 0,
			f_flags: 0,
		})
	}

	fn get_inode(
		&mut self,
		_io: &mut dyn IO,
		parent: Option<INode>,
		name: &[u8],
	) -> Result<INode, Errno> {
		// Getting the parent node
		let parent = parent.unwrap_or(ROOT_INODE);
		let parent = self.get_node_mut(parent)?;

		let FileContent::Directory(entries) = &mut *parent.get_content()? else {
			return Err(errno!(ENOENT));
		};
		entries
			.get(name)
			.map(|dirent| dirent.inode)
			.ok_or_else(|| errno!(ENOENT))
	}

	fn load_file(&mut self, _: &mut dyn IO, inode: INode, name: String) -> Result<File, Errno> {
		let node = self.get_node_mut(inode)?;

		let file_location = FileLocation::Filesystem {
			mountpoint_id: 0, // dummy value to be replaced
			inode,
		};
		let content = node.get_content()?.to_owned()?;

		let mut file = File::new(
			name,
			node.get_uid(),
			node.get_gid(),
			node.get_mode(),
			file_location,
			content,
		)?;
		file.set_hard_links_count(node.get_hard_links_count());
		file.set_size(node.get_size());
		file.ctime = node.get_ctime();
		file.mtime = node.get_mtime();
		file.atime = node.get_atime();

		Ok(file)
	}

	fn add_file(
		&mut self,
		_: &mut dyn IO,
		parent_inode: INode,
		name: String,
		uid: Uid,
		gid: Gid,
		mode: Mode,
		content: FileContent,
	) -> Result<File, Errno> {
		let node = DummyKernFSNode::new(mode, uid, gid, content);
		self.add_file_inner(parent_inode, node, name)
	}

	fn add_link(
		&mut self,
		_: &mut dyn IO,
		parent_inode: INode,
		name: &[u8],
		inode: INode,
	) -> Result<(), Errno> {
		if unlikely(self.readonly) {
			return Err(errno!(EROFS));
		}

		// Checking the node exists
		self.get_node(inode)?;

		// Insert the new entry
		let parent = self.get_node_mut(parent_inode)?;
		let mut parent_content = parent.get_content()?;
		let entry_type = parent_content.as_type();
		let FileContent::Directory(entries) = &mut *parent_content else {
			return Err(errno!(ENOTDIR));
		};
		entries.insert(
			name.try_into()?,
			DirEntry {
				inode,
				entry_type,
			},
		)?;

		// Incrementing the number of links
		let node = self.get_node_mut(inode)?;
		let links = node.get_hard_links_count() + 1;
		node.set_hard_links_count(links);

		Ok(())
	}

	fn update_inode(&mut self, _: &mut dyn IO, file: &File) -> Result<(), Errno> {
		if unlikely(self.readonly) {
			return Err(errno!(EROFS));
		}

		// Getting node
		let node = self.get_node_mut(file.get_location().get_inode())?;

		// Changing file size if it has been truncated
		// TODO node.truncate(file.get_size())?;

		// Updating file attributes
		node.set_uid(file.get_uid());
		node.set_gid(file.get_gid());
		node.set_mode(file.get_mode());
		node.set_ctime(file.ctime);
		node.set_mtime(file.mtime);
		node.set_atime(file.atime);

		Ok(())
	}

	fn remove_file(
		&mut self,
		_: &mut dyn IO,
		parent_inode: INode,
		name: &[u8],
	) -> EResult<(u16, INode)> {
		if unlikely(self.readonly) {
			return Err(errno!(EROFS));
		}

		// Getting directory entry
		let parent = self.get_node_mut(parent_inode)?;
		let FileContent::Directory(parent_entries) = &*parent.get_content()? else {
			return Err(errno!(ENOTDIR));
		};

		let inode = parent_entries
			.get(name)
			.ok_or_else(|| errno!(ENOENT))?
			.inode;
		let node = self.get_node_mut(inode)?;
		if let FileContent::Directory(entries) = &*node.get_content()? {
			if entries.len() > 2 {
				return Err(errno!(ENOTEMPTY));
			}
			if entries.iter().any(|(e, _)| e != "." && e != "..") {
				return Err(errno!(ENOTEMPTY));
			}
		}
		let is_dir = matches!(node.get_content()?.borrow(), FileContent::Directory(_));

		// Removing directory entry
		let parent = self.get_node_mut(parent_inode).unwrap();
		let mut content = parent.get_content()?;
		let FileContent::Directory(entries) = &mut *content else {
			unreachable!();
		};
		entries.remove(name);

		// If the node is a directory, decrement the number of hard links in the parent
		// (entry `..`)
		if is_dir {
			let parent = self.get_node_mut(parent_inode).unwrap();
			let links = parent.get_hard_links_count() - 1;
			parent.set_hard_links_count(links);
		}

		// If no link is left, remove the node
		let node = self.get_node_mut(inode)?;
		let links = node.get_hard_links_count() - 1;
		node.set_hard_links_count(links);
		if node.get_hard_links_count() == 0 {
			oom::wrap(|| self.remove_node(inode).map_err(|_| AllocError));
		}

		Ok((links, inode))
	}

	fn read_node(
		&mut self,
		_: &mut dyn IO,
		inode: INode,
		off: u64,
		buf: &mut [u8],
	) -> Result<u64, Errno> {
		let node = self.get_node_mut(inode)?;
		Ok(node.read(off, buf)?.0)
	}

	fn write_node(
		&mut self,
		_: &mut dyn IO,
		inode: INode,
		off: u64,
		buf: &[u8],
	) -> Result<(), Errno> {
		if unlikely(self.readonly) {
			return Err(errno!(EROFS));
		}

		let node = self.get_node_mut(inode)?;
		node.write(off, buf)?;
		Ok(())
	}
}<|MERGE_RESOLUTION|>--- conflicted
+++ resolved
@@ -33,11 +33,7 @@
 	process::oom,
 	util::{
 		boxed::Box,
-<<<<<<< HEAD
 		collections::{string::String, vec::Vec},
-=======
-		container::{string::String, vec::Vec},
->>>>>>> 7c2af772
 		io::IO,
 		TryClone,
 	},
