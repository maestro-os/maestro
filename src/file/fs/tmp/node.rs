/*
 * Copyright 2024 Luc Lenôtre
 *
 * This file is part of Maestro.
 *
 * Maestro is free software: you can redistribute it and/or modify it under the
 * terms of the GNU General Public License as published by the Free Software
 * Foundation, either version 3 of the License, or (at your option) any later
 * version.
 *
 * Maestro is distributed in the hope that it will be useful, but WITHOUT ANY
 * WARRANTY; without even the implied warranty of MERCHANTABILITY or FITNESS FOR
 * A PARTICULAR PURPOSE. See the GNU General Public License for more details.
 *
 * You should have received a copy of the GNU General Public License along with
 * Maestro. If not, see <https://www.gnu.org/licenses/>.
 */

//! This module implements regular file node for the tmpfs.

use crate::{
	errno::{EResult, Errno},
	file::{
		fs::{kernfs::content::KernFSContent, tmp::KernFSNode},
		perm::{Gid, Uid},
		FileContent, Mode,
	},
	time::{
		clock,
		clock::CLOCK_MONOTONIC,
		unit::{Timestamp, TimestampScale},
	},
<<<<<<< HEAD
	util::{collections::vec::Vec, io::IO},
=======
	util::{container::vec::Vec, io::IO},
>>>>>>> 7c2af772
};
use core::cmp::{max, min};

/// Structure representing a regular file node in the tmpfs.
#[derive(Debug)]
pub struct TmpFSRegular {
	/// The number of hard links to the node.
	hard_links_count: u16,

	/// The directory's permissions.
	mode: Mode,
	/// The directory's owner user ID.
	uid: Uid,
	/// The directory's owner group ID.
	gid: Gid,

	/// Timestamp of the last modification of the metadata.
	ctime: Timestamp,
	/// Timestamp of the last modification of the file.
	mtime: Timestamp,
	/// Timestamp of the last access to the file.
	atime: Timestamp,

	/// The content of the file.
	content: Vec<u8>,
}

impl TmpFSRegular {
	/// Creates a new instance.
	pub fn new(mode: Mode, uid: Uid, gid: Gid) -> Self {
		// The current timestamp
		let ts = clock::current_time(CLOCK_MONOTONIC, TimestampScale::Second).unwrap_or(0);

		Self {
			hard_links_count: 1,

			mode,
			uid,
			gid,

			ctime: ts,
			mtime: ts,
			atime: ts,

			content: Vec::new(),
		}
	}
}

impl KernFSNode for TmpFSRegular {
	fn get_hard_links_count(&self) -> u16 {
		self.hard_links_count
	}

	fn set_hard_links_count(&mut self, hard_links_count: u16) {
		self.hard_links_count = hard_links_count;
	}

	fn get_mode(&self) -> Mode {
		self.mode
	}

	fn set_mode(&mut self, mode: Mode) {
		self.mode = mode;
	}

	fn get_uid(&self) -> Uid {
		self.uid
	}

	fn set_uid(&mut self, uid: Uid) {
		self.uid = uid;
	}

	fn get_gid(&self) -> Gid {
		self.gid
	}

	fn set_gid(&mut self, gid: Gid) {
		self.gid = gid;
	}

	fn get_atime(&self) -> Timestamp {
		self.atime
	}

	fn set_atime(&mut self, ts: Timestamp) {
		self.atime = ts;
	}

	fn get_ctime(&self) -> Timestamp {
		self.ctime
	}

	fn set_ctime(&mut self, ts: Timestamp) {
		self.ctime = ts;
	}

	fn get_mtime(&self) -> Timestamp {
		self.mtime
	}

	fn set_mtime(&mut self, ts: Timestamp) {
		self.mtime = ts;
	}

	fn get_content(&mut self) -> EResult<KernFSContent<'_>> {
		Ok(FileContent::Regular.into())
	}
}

impl IO for TmpFSRegular {
	fn get_size(&self) -> u64 {
		self.content.len() as _
	}

	fn read(&mut self, offset: u64, buff: &mut [u8]) -> Result<(u64, bool), Errno> {
		if offset > self.content.len() as u64 {
			return Err(errno!(EINVAL));
		}

		let off = offset as usize;
		let len = min(self.content.len() - off, buff.len());
		buff[..len].copy_from_slice(&self.content.as_slice()[off..(off + len)]);

		let eof = off + len >= self.content.len();
		Ok((len as _, eof))
	}

	fn write(&mut self, offset: u64, buff: &[u8]) -> Result<u64, Errno> {
		if offset > self.content.len() as u64 {
			return Err(errno!(EINVAL));
		}

		let off = offset as usize;
		let new_len = max(off + buff.len(), self.content.len());
		self.content.resize(new_len, 0)?;

		self.content.as_mut_slice()[off..(off + buff.len())].copy_from_slice(buff);

		Ok(buff.len() as _)
	}

	fn poll(&mut self, _mask: u32) -> Result<u32, Errno> {
		// TODO
		todo!();
	}
}<|MERGE_RESOLUTION|>--- conflicted
+++ resolved
@@ -30,11 +30,7 @@
 		clock::CLOCK_MONOTONIC,
 		unit::{Timestamp, TimestampScale},
 	},
-<<<<<<< HEAD
 	util::{collections::vec::Vec, io::IO},
-=======
-	util::{container::vec::Vec, io::IO},
->>>>>>> 7c2af772
 };
 use core::cmp::{max, min};
 
