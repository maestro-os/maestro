/*
 * Copyright 2024 Luc Lenôtre
 *
 * This file is part of Maestro.
 *
 * Maestro is free software: you can redistribute it and/or modify it under the
 * terms of the GNU General Public License as published by the Free Software
 * Foundation, either version 3 of the License, or (at your option) any later
 * version.
 *
 * Maestro is distributed in the hope that it will be useful, but WITHOUT ANY
 * WARRANTY; without even the implied warranty of MERCHANTABILITY or FITNESS FOR
 * A PARTICULAR PURPOSE. See the GNU General Public License for more details.
 *
 * You should have received a copy of the GNU General Public License along with
 * Maestro. If not, see <https://www.gnu.org/licenses/>.
 */

//! MMIO (Memory-Mapped I/O) allows to access a device's registers by mapping them on the main
//! memory.

use super::{buddy, vmem};
use crate::{errno::AllocResult, process::oom};
use core::ffi::c_void;

/// Default flags for kernelspace in virtual memory.
const DEFAULT_FLAGS: u32 = vmem::x86::FLAG_WRITE;

/// MMIO flags in virtual memory.
const MMIO_FLAGS: u32 =
	vmem::x86::FLAG_WRITE_THROUGH | vmem::x86::FLAG_WRITE | vmem::x86::FLAG_GLOBAL;

// TODO allow usage of virtual memory that isn't linked to any physical pages

/// Structure representing the mapping of a chunk of memory for MMIO.
#[derive(Debug)]
pub struct MMIO {
	/// The physical address.
	phys_addr: *mut c_void,
	/// The virtual address.
	virt_addr: *mut c_void,

	/// The number of mapped pages.
	pages: usize,
}

impl MMIO {
	/// Creates and maps a new MMIO chunk.
	///
	/// Arguments:
	/// - `phys_addr` is the address in physical memory to the chunk to be mapped.
	/// - `pages` is the number of pages to be mapped.
	/// - `prefetchable` tells whether memory can be prefeteched.
	///
	/// The virtual address is allocated by this function.
	///
	/// If not enough physical or virtual memory is available, the function returns an error.
	#[allow(clippy::not_unsafe_ptr_arg_deref)]
	pub fn new(phys_addr: *mut c_void, pages: usize, prefetchable: bool) -> AllocResult<Self> {
		let order = buddy::get_order(pages);
		let virt_addr = unsafe { buddy::alloc_kernel(order)? };

		let mut flags = MMIO_FLAGS;
		if !prefetchable {
			flags |= vmem::x86::FLAG_CACHE_DISABLE;
		}

<<<<<<< HEAD
		let mut vmem = vmem::kernel().lock();
		let mut transaction = vmem.transaction();
		transaction.map_range(phys_addr, virt_addr.as_ptr(), pages, flags)?;
		transaction.commit();
=======
		let mut vmem = crate::get_vmem().lock();
		unsafe {
			vmem.as_mut()
				.unwrap()
				.map_range(phys_addr, virt_addr.as_ptr(), pages, flags)?;
		}
>>>>>>> 7c2af772

		Ok(Self {
			phys_addr,
			virt_addr: virt_addr.as_ptr(),

			pages,
		})
	}

	/// Returns an immutable pointer to the virtual address of the chunk.
	pub fn as_ptr(&self) -> *const c_void {
		self.virt_addr
	}

	/// Returns an immutable pointer to the virtual address of the chunk.
	pub fn as_mut_ptr(&mut self) -> *mut c_void {
		self.virt_addr
	}

	/// Unmaps the MMIO chunk.
	///
	/// The previously allocated chunk is freed by this function.
	pub fn unmap(&self) -> AllocResult<()> {
<<<<<<< HEAD
		let mut vmem = vmem::kernel().lock();
		let mut transaction = vmem.transaction();
		transaction.map_range(
			self.phys_addr,
			super::kern_to_virt(self.phys_addr),
			self.pages,
			DEFAULT_FLAGS,
		)?;
		transaction.commit();
		let order = buddy::get_order(self.pages);
		unsafe {
=======
		let mut vmem = crate::get_vmem().lock();
		let order = buddy::get_order(self.pages);
		unsafe {
			vmem.as_mut().unwrap().map_range(
				self.phys_addr,
				super::kern_to_virt(self.phys_addr),
				self.pages,
				DEFAULT_FLAGS,
			)?;
>>>>>>> 7c2af772
			buddy::free_kernel(self.phys_addr, order);
		}
		Ok(())
	}
}

impl Drop for MMIO {
	fn drop(&mut self) {
		oom::wrap(|| self.unmap());
	}
}<|MERGE_RESOLUTION|>--- conflicted
+++ resolved
@@ -58,26 +58,17 @@
 	#[allow(clippy::not_unsafe_ptr_arg_deref)]
 	pub fn new(phys_addr: *mut c_void, pages: usize, prefetchable: bool) -> AllocResult<Self> {
 		let order = buddy::get_order(pages);
-		let virt_addr = unsafe { buddy::alloc_kernel(order)? };
+		let virt_addr = buddy::alloc_kernel(order)?;
 
 		let mut flags = MMIO_FLAGS;
 		if !prefetchable {
 			flags |= vmem::x86::FLAG_CACHE_DISABLE;
 		}
 
-<<<<<<< HEAD
 		let mut vmem = vmem::kernel().lock();
 		let mut transaction = vmem.transaction();
 		transaction.map_range(phys_addr, virt_addr.as_ptr(), pages, flags)?;
 		transaction.commit();
-=======
-		let mut vmem = crate::get_vmem().lock();
-		unsafe {
-			vmem.as_mut()
-				.unwrap()
-				.map_range(phys_addr, virt_addr.as_ptr(), pages, flags)?;
-		}
->>>>>>> 7c2af772
 
 		Ok(Self {
 			phys_addr,
@@ -101,7 +92,6 @@
 	///
 	/// The previously allocated chunk is freed by this function.
 	pub fn unmap(&self) -> AllocResult<()> {
-<<<<<<< HEAD
 		let mut vmem = vmem::kernel().lock();
 		let mut transaction = vmem.transaction();
 		transaction.map_range(
@@ -113,17 +103,6 @@
 		transaction.commit();
 		let order = buddy::get_order(self.pages);
 		unsafe {
-=======
-		let mut vmem = crate::get_vmem().lock();
-		let order = buddy::get_order(self.pages);
-		unsafe {
-			vmem.as_mut().unwrap().map_range(
-				self.phys_addr,
-				super::kern_to_virt(self.phys_addr),
-				self.pages,
-				DEFAULT_FLAGS,
-			)?;
->>>>>>> 7c2af772
 			buddy::free_kernel(self.phys_addr, order);
 		}
 		Ok(())
