/*
 * Copyright 2024 Luc Lenôtre
 *
 * This file is part of Maestro.
 *
 * Maestro is free software: you can redistribute it and/or modify it under the
 * terms of the GNU General Public License as published by the Free Software
 * Foundation, either version 3 of the License, or (at your option) any later
 * version.
 *
 * Maestro is distributed in the hope that it will be useful, but WITHOUT ANY
 * WARRANTY; without even the implied warranty of MERCHANTABILITY or FITNESS FOR
 * A PARTICULAR PURPOSE. See the GNU General Public License for more details.
 *
 * You should have received a copy of the GNU General Public License along with
 * Maestro. If not, see <https://www.gnu.org/licenses/>.
 */

//! The virtual memory makes the kernel able to isolate processes, which is
//! essential for modern systems.

#[cfg(target_arch = "x86")]
pub mod x86;

use crate::{
	elf,
	errno::{AllocError, AllocResult},
	idt, memory, register_get, register_set,
<<<<<<< HEAD
	tty::vga,
	util::{
		collections::vec::Vec,
		lock::{once::OnceInit, Mutex},
		TryClone,
	},
	vec,
};
use core::{
	ffi::c_void,
	mem,
	ptr::{null, NonNull},
};

/// Tells whether the given range of memory overlaps with the kernelspace.
=======
	util::{boxed::Box, TryClone},
};
use core::ffi::c_void;

/// Trait representing virtual memory context handler.
>>>>>>> 7c2af772
///
/// Arguments:
/// - `virtaddr` is the start of the range.
/// - `pages` is the size of the range in pages.
fn is_kernelspace<T>(virtaddr: *const T, pages: usize) -> bool {
	let Some(end) = (virtaddr as usize).checked_add(pages * memory::PAGE_SIZE) else {
		return true;
	};
	end > memory::PROCESS_END as usize
}

/// A virtual memory context.
///
/// This structure implements operations to modify virtual memory in an architecture-independent
/// way.
///
/// `KERNEL` specifies whether mapping in kernelspace is allowed. If not allowed, trying to do it
/// results in an error.
pub struct VMem<const KERNEL: bool = false> {
	#[cfg(target_arch = "x86")]
	page_dir: NonNull<x86::Table>,
}

impl VMem<false> {
	/// Creates a new virtual memory context.
	pub fn new() -> AllocResult<Self> {
		Ok(Self {
			#[cfg(target_arch = "x86")]
			page_dir: x86::alloc()?,
		})
	}
}

impl VMem<true> {
	/// Creates a new virtual memory context which is allowed to modify kernelspace.
	///
	/// # Safety
	///
	/// The caller must ensure that modifying kernelspace keeps the code and stack accessible and
	/// valid. Failure to do so results in an undefined behaviour.
	pub unsafe fn new_kernel() -> AllocResult<Self> {
		Ok(Self {
			#[cfg(target_arch = "x86")]
			page_dir: x86::alloc()?,
		})
	}
}

impl<const KERNEL: bool> VMem<KERNEL> {
	/// Returns an immutable reference to the **architecture-dependent** inner representation.
	#[cfg(target_arch = "x86")]
	pub fn inner(&self) -> &x86::Table {
		unsafe { self.page_dir.as_ref() }
	}

	/// Returns a mutable reference to the architecture-dependent inner representation.
	#[cfg(target_arch = "x86")]
	pub fn inner_mut(&mut self) -> &mut x86::Table {
		unsafe { self.page_dir.as_mut() }
	}

	/// Translates the given virtual address `ptr` to the corresponding physical
	/// address.
	///
	/// If the address is not mapped, the function returns `None`.
	pub fn translate(&self, ptr: *const c_void) -> Option<*const c_void> {
		#[cfg(target_arch = "x86")]
		x86::translate(self.inner(), ptr)
	}

	/// Begins a transaction.
	pub fn transaction(&mut self) -> VMemTransaction<'_, KERNEL> {
		VMemTransaction {
			vmem: self,
			rollback: vec![],
		}
	}

<<<<<<< HEAD
	/// Binds the virtual memory context to the current CPU.
	pub fn bind(&self) {
		unsafe {
			#[cfg(target_arch = "x86")]
			let virtaddr = self.page_dir.cast().as_ptr();
			x86::bind(memory::kern_to_phys(virtaddr));
		}
	}

	/// Tells whether the context is bound to the current CPU.
	pub fn is_bound(&self) -> bool {
		x86::is_bound(self.page_dir)
	}
}

impl TryClone for VMem {
	fn try_clone(&self) -> AllocResult<Self> {
		#[cfg(target_arch = "x86")]
		{
			let page_dir = x86::try_clone(self.inner())?;
			Ok(Self {
				page_dir,
			})
		}
	}
}

impl<const KERNEL: bool> Drop for VMem<KERNEL> {
	fn drop(&mut self) {
		if self.is_bound() {
			panic!("Dropping virtual memory context while in use!");
		}
		#[cfg(target_arch = "x86")]
		unsafe {
			x86::free(self.page_dir);
		}
	}
}

/// Handle allowing to roll back operations on a virtual memory context.
///
/// Dropping the transaction without committing rollbacks all modifications.
#[must_use = "A vmem transaction has to be committed or explicitly ignored"]
pub struct VMemTransaction<'v, const KERNEL: bool> {
	/// The virtual memory context on which the transaction applies.
	pub vmem: &'v mut VMem<KERNEL>,
	/// The vector of handles to roll back the whole transaction.
	#[cfg(target_arch = "x86")]
	rollback: Vec<x86::Rollback>,
}

impl<'v, const KERNEL: bool> VMemTransaction<'v, KERNEL> {
	#[cfg(target_arch = "x86")]
	fn map_impl(
		&mut self,
=======
	/// Maps the the given physical address `physaddr` to the given virtual
	/// address `virtaddr` with the given flags.
	///
	/// This function automatically invalidates the page in the cache.
	///
	/// # Safety
	///
	/// If the context is bound, the caller must ensure that regions of memory to be used by the
	/// execution context are left valid.
	unsafe fn map(
		&self,
		physaddr: *const c_void,
		virtaddr: *const c_void,
		flags: u32,
	) -> AllocResult<()>;
	/// Maps the given range of physical address `physaddr` to the given range
	/// of virtual address `virtaddr`.
	///
	/// The range is `pages` pages large.
	///
	/// If the operation fails, the virtual memory is left altered midway.
	///
	/// This function automatically invalidates the page(s) in the cache.
	///
	/// # Safety
	///
	/// If the context is bound, the caller must ensure that regions of memory to be used by the
	/// execution context are left valid.
	unsafe fn map_range(
		&self,
>>>>>>> 7c2af772
		physaddr: *const c_void,
		virtaddr: *const c_void,
		flags: u32,
	) -> AllocResult<x86::Rollback> {
		unsafe { x86::map(self.vmem.inner_mut(), physaddr, virtaddr, flags) }
	}

<<<<<<< HEAD
	/// Maps a single page of virtual memory at `virtaddr` to a single page of physical memory at
	/// `physaddr`.
=======
	/// Unmaps the page at virtual address `virtaddr`.
	///
	/// This function automatically invalidates the page in the cache.
	///
	/// # Safety
	///
	/// If the context is bound, the caller must ensure that regions of memory to be used by the
	/// execution context are left valid.
	unsafe fn unmap(&self, virtaddr: *const c_void) -> AllocResult<()>;
	/// Unmaps the given range beginning at virtual address `virtaddr` with size
	/// of `pages` pages.
>>>>>>> 7c2af772
	///
	/// `flags` is the set of flags to use for the mapping, which are architecture-dependent.
	///
<<<<<<< HEAD
	/// The modifications may not be flushed to the cache. It is the caller's responsibility to
	/// ensure they are.
	#[inline]
	pub fn map(
		&mut self,
		physaddr: *const c_void,
		virtaddr: *const c_void,
		flags: u32,
	) -> AllocResult<()> {
		// If kernelspace modification is disabled, error if mapping onto kernelspace
		if !KERNEL && is_kernelspace(virtaddr, 1) {
			return Err(AllocError);
		}
		let r = self.map_impl(physaddr, virtaddr, flags)?;
		self.rollback.push(r)
	}

	/// Like [`Self::map`] but on a range of several pages.
	pub fn map_range(
		&mut self,
		physaddr: *const c_void,
		virtaddr: *const c_void,
		pages: usize,
		flags: u32,
	) -> AllocResult<()> {
		if pages == 0 {
			// No op
			return Ok(());
		}
		if pages == 1 {
			return self.map(physaddr, virtaddr, flags);
		}
		// If kernelspace modification is disabled, error if mapping onto kernelspace
		if !KERNEL && is_kernelspace(virtaddr, pages) {
			return Err(AllocError);
		}
		// Map each page
		for i in 0..pages {
			let physaddr = (physaddr as usize + i * memory::PAGE_SIZE) as *const c_void;
			let virtaddr = (virtaddr as usize + i * memory::PAGE_SIZE) as *const c_void;
			let r = self.map_impl(physaddr, virtaddr, flags)?;
			self.rollback.push(r)?;
		}
		Ok(())
	}

	#[cfg(target_arch = "x86")]
	fn unmap_impl(&mut self, virtaddr: *const c_void) -> AllocResult<x86::Rollback> {
		unsafe { x86::unmap(self.vmem.inner_mut(), virtaddr) }
	}

	/// Unmaps a single page of virtual memory at `virtaddr`.
	///
	/// The modifications may not be flushed to the cache. It is the caller's responsibility to
	/// ensure they are.
	#[inline]
	pub fn unmap(&mut self, virtaddr: *const c_void) -> AllocResult<()> {
		// If kernelspace modification is disabled, error if unmapping onto kernelspace
		if !KERNEL && is_kernelspace(virtaddr, 1) {
			return Err(AllocError);
		}
		let r = self.unmap_impl(virtaddr)?;
		self.rollback.push(r)
	}

	/// Like [`Self::unmap`] but on a range of several pages.
	pub fn unmap_range(&mut self, virtaddr: *const c_void, pages: usize) -> AllocResult<()> {
		if pages == 0 {
			// No op
			return Ok(());
		}
		if pages == 1 {
			return self.unmap(virtaddr);
		}
		// If kernelspace modification is disabled, error if unmapping onto kernelspace
		if !KERNEL && is_kernelspace(virtaddr, pages) {
			return Err(AllocError);
		}
		// Map each page
		for i in 0..pages {
			let virtaddr = (virtaddr as usize + i * memory::PAGE_SIZE) as *const c_void;
			let r = self.unmap_impl(virtaddr)?;
			self.rollback.push(r)?;
		}
		Ok(())
	}

	/// Validates the transaction.
	pub fn commit(mut self) {
		self.rollback.clear();
	}
}

impl<const KERNEL: bool> Drop for VMemTransaction<'_, KERNEL> {
	fn drop(&mut self) {
		let rollback = mem::take(&mut self.rollback);
		// Rollback in reverse order
		rollback
			.into_iter()
			.rev()
			.for_each(|r| r.rollback(self.vmem.inner_mut()));
=======
	/// This function automatically invalidates the page(s) in the cache.
	///
	/// # Safety
	///
	/// If the context is bound, the caller must ensure that regions of memory to be used by the
	/// execution context are left valid.
	unsafe fn unmap_range(&self, virtaddr: *const c_void, pages: usize) -> AllocResult<()>;

	/// Binds the virtual memory context handler.
	///
	/// # Safety
	///
	/// This function totally breaks Rust's safety guarantee.
	/// The caller must ensure the stack, code and data the code might access are still accessible
	/// in the memory context.
	unsafe fn bind(&self);
	/// Tells whether the handler is bound or not.
	fn is_bound(&self) -> bool;

	/// Invalidates the page at address `addr` from the CPU's cache.
	fn invalidate_page(&self, addr: *const c_void);
	/// Flushes the modifications of the context if bound.
	///
	/// This function should be called after applying modifications to the context for them to be
	/// taken into account.
	///
	/// This is an expensive operation for the CPU cache and should be used as few as possible.
	fn flush(&self);

	/// Protects the kernel's read-only sections from writing.
	fn protect_kernel(&self) -> AllocResult<()> {
		let iter = elf::kernel::sections().filter(|s| {
			s.sh_flags & elf::SHF_WRITE == 0 && s.sh_addralign as usize == memory::PAGE_SIZE
		});
		for section in iter {
			let phys_addr = memory::kern_to_phys(section.sh_addr as _);
			let virt_addr = memory::kern_to_virt(section.sh_addr as _);
			let pages = section.sh_size.div_ceil(memory::PAGE_SIZE as _) as usize;
			unsafe {
				self.map_range(phys_addr, virt_addr, pages, x86::FLAG_USER)?;
			}
		}
		Ok(())
>>>>>>> 7c2af772
	}
}

/// Invalidate the page at the given address on the current CPU.
pub fn invalidate_page_current(addr: *const c_void) {
	#[cfg(target_arch = "x86")]
	x86::invalidate_page_current(addr);
}

/// Flush the Translation Lookaside Buffer (TLB) on the current CPU.
///
/// This function should be called after applying modifications to the context for them to be
/// taken into account.
///
/// This is an expensive operation for the CPU cache and should be used as few as possible.
pub fn flush_current() {
	#[cfg(target_arch = "x86")]
	x86::flush_current();
}

/// Tells whether the read-only pages protection is enabled.
pub fn is_write_locked() -> bool {
	unsafe { (register_get!("cr0") & (1 << 16)) != 0 }
}

/// Sets whether the kernel can write to read-only pages.
///
/// # Safety
///
/// This function disables memory protection on the kernel side, which makes
/// read-only data writable.
///
/// Writing on read-only regions of memory has an undefined behavior.
pub unsafe fn set_write_lock(lock: bool) {
	let mut val = register_get!("cr0");
	if lock {
		val |= 1 << 16;
	} else {
		val &= !(1 << 16);
	}
	register_set!("cr0", val);
}

/// Executes the closure given as parameter.
///
/// During execution, the kernel can write on read-only pages.
///
/// The state of the write lock is restored after the closure's execution.
///
/// # Safety
///
/// This function disables memory protection on the kernel side, which makes
/// read-only data writable.
///
/// Writing on read-only regions of memory has an undefined behavior.
pub unsafe fn write_lock_wrap<F: FnOnce() -> T, T>(f: F) -> T {
	let lock = is_write_locked();
	set_write_lock(false);
	let result = f();
	set_write_lock(lock);
	result
}

/// Executes the given closure `f` while being bound to the given virtual memory
/// context `vmem`.
///
/// After execution, the function restores the previous context.
///
/// The function disables interruptions while executing the closure. This is due
/// to the fact that if interruptions were enabled, the scheduler would be able
/// to change the running process, and thus when resuming execution, the virtual
/// memory context would be changed to the process's context, making the
/// behaviour undefined.
///
/// # Safety
///
/// The caller must ensure that the stack is accessible in both the current and given virtual
/// memory contexts.
pub unsafe fn switch<F: FnOnce() -> T, T>(vmem: &VMem, f: F) -> T {
	idt::wrap_disable_interrupts(|| {
		if vmem.is_bound() {
			f()
		} else {
			// Get current vmem
			let cr3 = register_get!("cr3");
			// Bind temporary vmem
			vmem.bind();

			let result = f();

			// Restore previous vmem
<<<<<<< HEAD
			x86::bind(cr3 as _);
=======
			x86::enable_paging(cr3 as _);
>>>>>>> 7c2af772

			result
		}
	})
}

/// The kernel's virtual memory context.
static KERNEL_VMEM: OnceInit<Mutex<VMem<true>>> = unsafe { OnceInit::new() };

/// Returns a reference to the kernel's virtual memory context.
pub fn kernel() -> &'static Mutex<VMem<true>> {
	KERNEL_VMEM.get()
}

/// Initializes virtual memory management.
pub(crate) fn init() -> AllocResult<()> {
	// Architecture-specific init
	#[cfg(target_arch = "x86")]
	{
		x86::init()?;
	}
	// Kernel context init
	let mut kernel_vmem = unsafe { VMem::new_kernel()? };
	let mut transaction = kernel_vmem.transaction();
	// TODO If Meltdown mitigation is enabled, only allow read access to a stub of
	// the kernel for interrupts
	// Map kernel
	transaction.map_range(
		null::<c_void>(),
		memory::PROCESS_END,
		memory::get_kernelspace_size() / memory::PAGE_SIZE,
		x86::FLAG_WRITE | x86::FLAG_GLOBAL,
	)?;
	// Make the kernel's code read-only
	let iter = elf::kernel::sections().filter(|s| {
		s.sh_flags & elf::SHF_WRITE == 0 && s.sh_addralign as usize == memory::PAGE_SIZE
	});
	for section in iter {
		let phys_addr = memory::kern_to_phys(section.sh_addr as _);
		let virt_addr = memory::kern_to_virt(section.sh_addr as _);
		let pages = section.sh_size.div_ceil(memory::PAGE_SIZE as _) as usize;
		transaction.map_range(phys_addr, virt_addr, pages, x86::FLAG_GLOBAL)?;
	}
	// Map VGA buffer
	#[cfg(target_arch = "x86")]
	{
		transaction.map_range(
			vga::BUFFER_PHYS as _,
			vga::get_buffer_virt() as _,
			1,
			x86::FLAG_CACHE_DISABLE | x86::FLAG_WRITE_THROUGH | x86::FLAG_WRITE | x86::FLAG_GLOBAL,
		)?;
	}
	transaction.commit();
	kernel_vmem.bind();
	unsafe {
		KERNEL_VMEM.init(Mutex::new(kernel_vmem));
	}
	Ok(())
}

#[cfg(test)]
mod test {
	use super::*;
	use crate::memory;

	#[test_case]
	fn vmem_basic0() {
<<<<<<< HEAD
		let vmem = VMem::new().unwrap();
=======
		let vmem = new().unwrap();
>>>>>>> 7c2af772
		for i in (0usize..0xc0000000).step_by(memory::PAGE_SIZE) {
			assert_eq!(vmem.translate(i as _), None);
		}
	}

	#[test_case]
	fn vmem_basic1() {
		let vmem = VMem::new().unwrap();
		for i in (0..0x40000000).step_by(memory::PAGE_SIZE) {
			let virt_ptr = ((memory::PROCESS_END as usize) + i) as _;
			let result = vmem.translate(virt_ptr);
			assert_ne!(result, None);
			let phys_ptr = result.unwrap();
			assert_eq!(phys_ptr, i as _);
		}
	}

	#[test_case]
	fn vmem_map0() {
<<<<<<< HEAD
		let mut vmem = VMem::new().unwrap();
		let mut transaction = vmem.transaction();
		transaction.map(0x100000 as _, 0x100000 as _, 0).unwrap();
		transaction.commit();
=======
		let vmem = new().unwrap();
		unsafe {
			vmem.map(0x100000 as _, 0x100000 as _, 0).unwrap();
		}

>>>>>>> 7c2af772
		for i in (0usize..0xc0000000).step_by(memory::PAGE_SIZE) {
			if (0x100000..0x101000).contains(&i) {
				let result = vmem.translate(i as _);
				assert!(result.is_some());
				assert_eq!(result.unwrap(), i as _);
			} else {
				assert_eq!(vmem.translate(i as _), None);
			}
		}
	}

	#[test_case]
	fn vmem_map1() {
<<<<<<< HEAD
		let mut vmem = VMem::new().unwrap();
		let mut transaction = vmem.transaction();
		transaction.map(0x100000 as _, 0x100000 as _, 0).unwrap();
		transaction.map(0x200000 as _, 0x100000 as _, 0).unwrap();
		transaction.commit();
=======
		let vmem = new().unwrap();
		unsafe {
			vmem.map(0x100000 as _, 0x100000 as _, 0).unwrap();
			vmem.map(0x200000 as _, 0x100000 as _, 0).unwrap();
		}

>>>>>>> 7c2af772
		for i in (0usize..0xc0000000).step_by(memory::PAGE_SIZE) {
			if (0x100000..0x101000).contains(&i) {
				let result = vmem.translate(i as _);
				assert!(result.is_some());
				assert_eq!(result.unwrap(), (0x100000 + i) as _);
			} else {
				assert_eq!(vmem.translate(i as _), None);
			}
		}
	}

	#[test_case]
	fn vmem_unmap0() {
<<<<<<< HEAD
		let mut vmem = VMem::new().unwrap();
		let mut transaction = vmem.transaction();
		transaction.map(0x100000 as _, 0x100000 as _, 0).unwrap();
		transaction.unmap(0x100000 as _).unwrap();
		transaction.commit();
=======
		let vmem = new().unwrap();
		unsafe {
			vmem.map(0x100000 as _, 0x100000 as _, 0).unwrap();
			vmem.unmap(0x100000 as _).unwrap();
		}

>>>>>>> 7c2af772
		for i in (0usize..0xc0000000).step_by(memory::PAGE_SIZE) {
			assert_eq!(vmem.translate(i as _), None);
		}
	}

	#[cfg(target_arch = "x86")]
	#[test_case]
	fn vmem_x86_vga_text_access() {
		let vmem = VMem::new().unwrap();
		let len = vga::WIDTH as usize * vga::HEIGHT as usize;
		for i in 0..len {
			let ptr = unsafe { vga::get_buffer_virt().add(i) };
			vmem.translate(ptr as _).unwrap();
		}
	}
}<|MERGE_RESOLUTION|>--- conflicted
+++ resolved
@@ -26,7 +26,6 @@
 	elf,
 	errno::{AllocError, AllocResult},
 	idt, memory, register_get, register_set,
-<<<<<<< HEAD
 	tty::vga,
 	util::{
 		collections::vec::Vec,
@@ -42,13 +41,6 @@
 };
 
 /// Tells whether the given range of memory overlaps with the kernelspace.
-=======
-	util::{boxed::Box, TryClone},
-};
-use core::ffi::c_void;
-
-/// Trait representing virtual memory context handler.
->>>>>>> 7c2af772
 ///
 /// Arguments:
 /// - `virtaddr` is the start of the range.
@@ -127,7 +119,6 @@
 		}
 	}
 
-<<<<<<< HEAD
 	/// Binds the virtual memory context to the current CPU.
 	pub fn bind(&self) {
 		unsafe {
@@ -183,38 +174,6 @@
 	#[cfg(target_arch = "x86")]
 	fn map_impl(
 		&mut self,
-=======
-	/// Maps the the given physical address `physaddr` to the given virtual
-	/// address `virtaddr` with the given flags.
-	///
-	/// This function automatically invalidates the page in the cache.
-	///
-	/// # Safety
-	///
-	/// If the context is bound, the caller must ensure that regions of memory to be used by the
-	/// execution context are left valid.
-	unsafe fn map(
-		&self,
-		physaddr: *const c_void,
-		virtaddr: *const c_void,
-		flags: u32,
-	) -> AllocResult<()>;
-	/// Maps the given range of physical address `physaddr` to the given range
-	/// of virtual address `virtaddr`.
-	///
-	/// The range is `pages` pages large.
-	///
-	/// If the operation fails, the virtual memory is left altered midway.
-	///
-	/// This function automatically invalidates the page(s) in the cache.
-	///
-	/// # Safety
-	///
-	/// If the context is bound, the caller must ensure that regions of memory to be used by the
-	/// execution context are left valid.
-	unsafe fn map_range(
-		&self,
->>>>>>> 7c2af772
 		physaddr: *const c_void,
 		virtaddr: *const c_void,
 		flags: u32,
@@ -222,26 +181,11 @@
 		unsafe { x86::map(self.vmem.inner_mut(), physaddr, virtaddr, flags) }
 	}
 
-<<<<<<< HEAD
 	/// Maps a single page of virtual memory at `virtaddr` to a single page of physical memory at
 	/// `physaddr`.
-=======
-	/// Unmaps the page at virtual address `virtaddr`.
-	///
-	/// This function automatically invalidates the page in the cache.
-	///
-	/// # Safety
-	///
-	/// If the context is bound, the caller must ensure that regions of memory to be used by the
-	/// execution context are left valid.
-	unsafe fn unmap(&self, virtaddr: *const c_void) -> AllocResult<()>;
-	/// Unmaps the given range beginning at virtual address `virtaddr` with size
-	/// of `pages` pages.
->>>>>>> 7c2af772
 	///
 	/// `flags` is the set of flags to use for the mapping, which are architecture-dependent.
 	///
-<<<<<<< HEAD
 	/// The modifications may not be flushed to the cache. It is the caller's responsibility to
 	/// ensure they are.
 	#[inline]
@@ -343,51 +287,6 @@
 			.into_iter()
 			.rev()
 			.for_each(|r| r.rollback(self.vmem.inner_mut()));
-=======
-	/// This function automatically invalidates the page(s) in the cache.
-	///
-	/// # Safety
-	///
-	/// If the context is bound, the caller must ensure that regions of memory to be used by the
-	/// execution context are left valid.
-	unsafe fn unmap_range(&self, virtaddr: *const c_void, pages: usize) -> AllocResult<()>;
-
-	/// Binds the virtual memory context handler.
-	///
-	/// # Safety
-	///
-	/// This function totally breaks Rust's safety guarantee.
-	/// The caller must ensure the stack, code and data the code might access are still accessible
-	/// in the memory context.
-	unsafe fn bind(&self);
-	/// Tells whether the handler is bound or not.
-	fn is_bound(&self) -> bool;
-
-	/// Invalidates the page at address `addr` from the CPU's cache.
-	fn invalidate_page(&self, addr: *const c_void);
-	/// Flushes the modifications of the context if bound.
-	///
-	/// This function should be called after applying modifications to the context for them to be
-	/// taken into account.
-	///
-	/// This is an expensive operation for the CPU cache and should be used as few as possible.
-	fn flush(&self);
-
-	/// Protects the kernel's read-only sections from writing.
-	fn protect_kernel(&self) -> AllocResult<()> {
-		let iter = elf::kernel::sections().filter(|s| {
-			s.sh_flags & elf::SHF_WRITE == 0 && s.sh_addralign as usize == memory::PAGE_SIZE
-		});
-		for section in iter {
-			let phys_addr = memory::kern_to_phys(section.sh_addr as _);
-			let virt_addr = memory::kern_to_virt(section.sh_addr as _);
-			let pages = section.sh_size.div_ceil(memory::PAGE_SIZE as _) as usize;
-			unsafe {
-				self.map_range(phys_addr, virt_addr, pages, x86::FLAG_USER)?;
-			}
-		}
-		Ok(())
->>>>>>> 7c2af772
 	}
 }
 
@@ -479,11 +378,7 @@
 			let result = f();
 
 			// Restore previous vmem
-<<<<<<< HEAD
 			x86::bind(cr3 as _);
-=======
-			x86::enable_paging(cr3 as _);
->>>>>>> 7c2af772
 
 			result
 		}
@@ -552,11 +447,7 @@
 
 	#[test_case]
 	fn vmem_basic0() {
-<<<<<<< HEAD
 		let vmem = VMem::new().unwrap();
-=======
-		let vmem = new().unwrap();
->>>>>>> 7c2af772
 		for i in (0usize..0xc0000000).step_by(memory::PAGE_SIZE) {
 			assert_eq!(vmem.translate(i as _), None);
 		}
@@ -576,18 +467,10 @@
 
 	#[test_case]
 	fn vmem_map0() {
-<<<<<<< HEAD
 		let mut vmem = VMem::new().unwrap();
 		let mut transaction = vmem.transaction();
 		transaction.map(0x100000 as _, 0x100000 as _, 0).unwrap();
 		transaction.commit();
-=======
-		let vmem = new().unwrap();
-		unsafe {
-			vmem.map(0x100000 as _, 0x100000 as _, 0).unwrap();
-		}
-
->>>>>>> 7c2af772
 		for i in (0usize..0xc0000000).step_by(memory::PAGE_SIZE) {
 			if (0x100000..0x101000).contains(&i) {
 				let result = vmem.translate(i as _);
@@ -601,20 +484,11 @@
 
 	#[test_case]
 	fn vmem_map1() {
-<<<<<<< HEAD
 		let mut vmem = VMem::new().unwrap();
 		let mut transaction = vmem.transaction();
 		transaction.map(0x100000 as _, 0x100000 as _, 0).unwrap();
 		transaction.map(0x200000 as _, 0x100000 as _, 0).unwrap();
 		transaction.commit();
-=======
-		let vmem = new().unwrap();
-		unsafe {
-			vmem.map(0x100000 as _, 0x100000 as _, 0).unwrap();
-			vmem.map(0x200000 as _, 0x100000 as _, 0).unwrap();
-		}
-
->>>>>>> 7c2af772
 		for i in (0usize..0xc0000000).step_by(memory::PAGE_SIZE) {
 			if (0x100000..0x101000).contains(&i) {
 				let result = vmem.translate(i as _);
@@ -628,20 +502,11 @@
 
 	#[test_case]
 	fn vmem_unmap0() {
-<<<<<<< HEAD
 		let mut vmem = VMem::new().unwrap();
 		let mut transaction = vmem.transaction();
 		transaction.map(0x100000 as _, 0x100000 as _, 0).unwrap();
 		transaction.unmap(0x100000 as _).unwrap();
 		transaction.commit();
-=======
-		let vmem = new().unwrap();
-		unsafe {
-			vmem.map(0x100000 as _, 0x100000 as _, 0).unwrap();
-			vmem.unmap(0x100000 as _).unwrap();
-		}
-
->>>>>>> 7c2af772
 		for i in (0usize..0xc0000000).step_by(memory::PAGE_SIZE) {
 			assert_eq!(vmem.translate(i as _), None);
 		}
