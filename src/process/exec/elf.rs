/*
 * Copyright 2024 Luc Lenôtre
 *
 * This file is part of Maestro.
 *
 * Maestro is free software: you can redistribute it and/or modify it under the
 * terms of the GNU General Public License as published by the Free Software
 * Foundation, either version 3 of the License, or (at your option) any later
 * version.
 *
 * Maestro is distributed in the hope that it will be useful, but WITHOUT ANY
 * WARRANTY; without even the implied warranty of MERCHANTABILITY or FITNESS FOR
 * A PARTICULAR PURPOSE. See the GNU General Public License for more details.
 *
 * You should have received a copy of the GNU General Public License along with
 * Maestro. If not, see <https://www.gnu.org/licenses/>.
 */

//! Implementation of ELF programs execution with respect to the **System V ABI**.

use super::vdso;
use crate::{
	cpu, elf,
	elf::{
		parser::ELFParser,
		relocation::{ELF32Rel, ELF32Rela, Relocation, GOT_SYM},
		ELF32ProgramHeader,
	},
	errno,
	errno::{AllocError, Errno},
	exec::vdso::MappedVDSO,
	file::{path::Path, perm::AccessProfile, vfs, File},
	memory,
	memory::vmem,
	process,
	process::{
		exec::{ExecInfo, Executor, ProgramImage},
		mem_space,
		mem_space::{MapConstraint, MapResidence, MemSpace},
		EResult,
	},
	util,
	util::{
<<<<<<< HEAD
		collections::{string::String, vec::Vec},
=======
		container::{string::String, vec::Vec},
>>>>>>> 7c2af772
		io::IO,
		TryClone,
	},
};
use core::{
	cmp::{max, min},
	ffi::c_void,
	mem::size_of,
	num::NonZeroUsize,
	ptr,
	ptr::null,
	slice,
};

/// Used to define the end of the entries list.
const AT_NULL: i32 = 0;
/// Entry with no meaning, to be ignored.
const AT_IGNORE: i32 = 1;
/// Entry containing a file descriptor to the application object file in case
/// the program is run using an interpreter.
const AT_EXECFD: i32 = 2;
/// Entry containing a pointer to the program header table for the interpreter.
const AT_PHDR: i32 = 3;
/// The size in bytes of one entry in the program header table to which AT_PHDR
/// points.
const AT_PHENT: i32 = 4;
/// The number of entries in the program header table to which AT_PHDR points.
const AT_PHNUM: i32 = 5;
/// The system's page size in bytes.
const AT_PAGESZ: i32 = 6;
/// The base address at which the interpreter program was loaded in memory.
const AT_BASE: i32 = 7;
/// Contains flags.
const AT_FLAGS: i32 = 8;
/// Entry with the pointer to the entry point of the program to which the
/// interpreter should transfer control.
const AT_ENTRY: i32 = 9;
/// A boolean value. If non-zero, the program is non-ELF.
const AT_NOTELF: i32 = 10;
/// The real user ID of the process.
const AT_UID: i32 = 11;
/// The effective user ID of the process.
const AT_EUID: i32 = 12;
/// The real group ID of the process.
const AT_GID: i32 = 13;
/// The effective group ID of the process.
const AT_EGID: i32 = 14;
/// Entry pointing to a string containing the platform name.
const AT_PLATFORM: i32 = 15;
/// A bitmask of CPU features. Equivalent to the value returned by CPUID 1.EDX.
const AT_HWCAP: i32 = 16;
/// The frequency at which times() increments.
const AT_CLKTCK: i32 = 17;
/// A boolean value. If non-zero, the program is started in secure mode (suid).
const AT_SECURE: i32 = 23;
/// Entry pointing to a string containing the base platform name.
const AT_BASE_PLATFORM: i32 = 24;
/// Points to 16 randomly generated secure bytes.
const AT_RANDOM: i32 = 25;
/// Extended hardware feature mask.
const AT_HWCAP2: i32 = 26;
/// A pointer to the filename of the executed program.
const AT_EXECFN: i32 = 31;
/// A pointer to the entry point of the vDSO.
const AT_SYSINFO: i32 = 32;
/// A pointer to the beginning of the vDSO ELF image.
const AT_SYSINFO_EHDR: i32 = 33;

/// Informations returned after loading an ELF program used to finish
/// initialization.
#[derive(Debug)]
struct ELFLoadInfo {
	/// The load base address
	load_base: *const c_void,
	/// The pointer to the end of loaded segments
	load_end: *const c_void,

	/// The pointer to the program header if present
	phdr: *const c_void,
	/// The length in bytes of an entry in the program headers table.
	phentsize: usize,
	/// The number of entries in the program headers table.
	phnum: usize,

	/// The pointer to the entry point
	entry_point: *const c_void,

	/// The load base of the interpreter program
	interp_load_base: Option<*const c_void>,
	/// The pointer to the entry point to be given to the interpreter
	interp_entry: Option<*const c_void>,
}

/// An entry of System V's Auxilary Vectors.
#[repr(C)]
struct AuxEntry {
	/// The entry's type.
	a_type: i32,
	/// The entry's value.
	a_val: isize,
}

/// Enumeration of possible values for an auxilary vector entry.
enum AuxEntryDescValue {
	/// A single number.
	Number(isize),
	/// A string of bytes.
	String(&'static [u8]),
}

/// Structure describing an auxilary vector entry.
struct AuxEntryDesc {
	/// The entry's type.
	a_type: i32,
	/// The entry's value.
	a_val: AuxEntryDescValue,
}

impl AuxEntryDesc {
	/// Creates a new instance with the given type `a_type` and value `a_val`.
	pub fn new(a_type: i32, a_val: AuxEntryDescValue) -> Self {
		Self {
			a_type,
			a_val,
		}
	}
}

/// Builds an auxilary vector.
///
/// Arguments:
/// - `exec_info` is the set of execution informations.
/// - `load_info` is the set of ELF load informations.
/// - `vdso` is the set of vDSO informations.
fn build_auxilary(
	exec_info: &ExecInfo,
	load_info: &ELFLoadInfo,
	vdso: &MappedVDSO,
) -> Result<Vec<AuxEntryDesc>, Errno> {
	let mut aux = Vec::new();

	aux.push(AuxEntryDesc::new(
		AT_PHDR,
		AuxEntryDescValue::Number(load_info.phdr as _),
	))?;
	aux.push(AuxEntryDesc::new(
		AT_PHENT,
		AuxEntryDescValue::Number(load_info.phentsize as _),
	))?;
	aux.push(AuxEntryDesc::new(
		AT_PHNUM,
		AuxEntryDescValue::Number(load_info.phnum as _),
	))?;

	aux.push(AuxEntryDesc::new(
		AT_PAGESZ,
		AuxEntryDescValue::Number(memory::PAGE_SIZE as _),
	))?;

	if let Some(base) = load_info.interp_load_base {
		aux.push(AuxEntryDesc::new(
			AT_BASE,
			AuxEntryDescValue::Number(base as _),
		))?;
	}

	if let Some(entry) = load_info.interp_entry {
		aux.push(AuxEntryDesc::new(
			AT_ENTRY,
			AuxEntryDescValue::Number(entry as _),
		))?;
	}

	aux.push(AuxEntryDesc::new(AT_NOTELF, AuxEntryDescValue::Number(0)))?;
	aux.push(AuxEntryDesc::new(
		AT_UID,
		AuxEntryDescValue::Number(exec_info.path_resolution.access_profile.get_uid() as _),
	))?;
	aux.push(AuxEntryDesc::new(
		AT_EUID,
		AuxEntryDescValue::Number(exec_info.path_resolution.access_profile.get_euid() as _),
	))?;
	aux.push(AuxEntryDesc::new(
		AT_GID,
		AuxEntryDescValue::Number(exec_info.path_resolution.access_profile.get_gid() as _),
	))?;
	aux.push(AuxEntryDesc::new(
		AT_EGID,
		AuxEntryDescValue::Number(exec_info.path_resolution.access_profile.get_egid() as _),
	))?;
	aux.push(AuxEntryDesc::new(
		AT_PLATFORM,
		AuxEntryDescValue::String(crate::NAME.as_bytes()),
	))?;

	let hwcap = cpu::get_hwcap();
	aux.push(AuxEntryDesc::new(
		AT_HWCAP,
		AuxEntryDescValue::Number(hwcap as _),
	))?;

	aux.push(AuxEntryDesc::new(AT_SECURE, AuxEntryDescValue::Number(0)))?; // TODO
	aux.push(AuxEntryDesc::new(
		AT_BASE_PLATFORM,
		AuxEntryDescValue::String(crate::NAME.as_bytes()),
	))?;
	aux.push(AuxEntryDesc::new(
		AT_RANDOM,
		AuxEntryDescValue::String(&[0; 16]),
	))?; // TODO
	aux.push(AuxEntryDesc::new(
		AT_EXECFN,
		AuxEntryDescValue::String("TODO\0".as_bytes()),
	))?; // TODO

	// vDSO
	aux.push(AuxEntryDesc::new(
		AT_SYSINFO,
		AuxEntryDescValue::Number(vdso.entry.as_ptr() as _),
	))?;
	aux.push(AuxEntryDesc::new(
		AT_SYSINFO_EHDR,
		AuxEntryDescValue::Number(vdso.ptr as _),
	))?;

	// End
	aux.push(AuxEntryDesc::new(AT_NULL, AuxEntryDescValue::Number(0)))?;

	Ok(aux)
}

/// Reads the file `file`.
///
/// `ap` is the access profile to check permissions.
///
/// If the file is not executable, the function returns an error.
fn read_exec_file(file: &mut File, ap: &AccessProfile) -> Result<Vec<u8>, Errno> {
	// Check that the file can be executed by the user
	if !ap.can_execute_file(file) {
		return Err(errno!(ENOEXEC));
	}

	let len = file.get_size().try_into().map_err(|_| AllocError)?;
	let mut image = crate::vec![0u8; len]?;
	file.read(0, image.as_mut_slice())?;
	Ok(image)
}

/// The program executor for ELF files.
pub struct ELFExecutor<'s> {
	/// Execution information.
	info: ExecInfo<'s>,
}

impl<'s> ELFExecutor<'s> {
	/// Creates a new instance to execute the given program.
	///
	/// Arguments:
	/// - `uid` is the User ID of the executing user.
	/// - `gid` is the Group ID of the executing user.
	pub fn new(info: ExecInfo<'s>) -> EResult<Self> {
		Ok(Self {
			info,
		})
	}

	/// Returns two values:
	/// - The size in bytes of the buffer to store the arguments and environment variables, padding
	/// included.
	/// - The required size in bytes for the data to be written on the stack before the program
	/// starts.
	fn get_init_stack_size(
		argv: &[String],
		envp: &[String],
		aux: &[AuxEntryDesc],
	) -> (usize, usize) {
		// The size of the block storing the arguments and environment
		let mut info_block_size = 0;
		for a in aux {
			if let AuxEntryDescValue::String(slice) = a.a_val {
				info_block_size += slice.len() + 1;
			}
		}
		for e in envp {
			info_block_size += e.len() + 1;
		}
		for a in argv {
			info_block_size += a.len() + 1;
		}

		// The padding before the information block allowing to preserve stack alignment
		let info_block_pad = 4 - (info_block_size % 4);

		// The size of the auxilary vector
		let aux_size = aux.len() * size_of::<AuxEntry>();
		// The size of the environment pointers + the null fourbyte
		let envp_size = envp.len() * 4 + 4;
		// The size of the argument pointers + the null fourbyte + argc
		let argv_size = argv.len() * 4 + 8;

		// The total size of the stack data in bytes
		let total_size = info_block_size + info_block_pad + aux_size + envp_size + argv_size;

		(info_block_size + info_block_pad, total_size)
	}

	// TODO Clean
	/// Initializes the stack data of the process according to the System V ABI.
	///
	/// Arguments:
	/// - `user_stack` the pointer to the user stack.
	/// - `argv` is the list of arguments.
	/// - `envp` is the environment.
	/// - `aux` is the auxilary vector.
	///
	/// The function returns the distance between the top of the stack and the
	/// new bottom after the data has been written.
	fn init_stack(
		&self,
		user_stack: *mut c_void,
		argv: &[String],
		envp: &[String],
		aux: &[AuxEntryDesc],
	) {
		let (info_size, total_size) = Self::get_init_stack_size(argv, envp, aux);

		// A slice on the stack representing the region which will containing the
		// arguments and environment variables
		let info_slice = unsafe {
			slice::from_raw_parts_mut((user_stack as usize - info_size) as *mut u8, info_size)
		};

		// A slice on the stack representing the region to fill
		let stack_slice = unsafe {
			slice::from_raw_parts_mut(
				(user_stack as usize - total_size) as *mut u32,
				total_size / size_of::<u32>(),
			)
		};

		// The offset in the information block
		let mut info_off = 0;
		// The offset in the pointers list
		let mut stack_off = 0;

		// Setting argc
		stack_slice[stack_off] = argv.len() as u32;
		stack_off += 1;

		// Setting arguments
		for arg in argv {
			// The offset of the beginning of the argument in the information block
			let begin = info_off;

			// Copying the argument into the information block
			for b in arg.iter() {
				info_slice[info_off] = *b;
				info_off += 1;
			}
			// Setting the nullbyte to end the string
			info_slice[info_off] = 0;
			info_off += 1;

			// Setting the argument's pointer
			stack_slice[stack_off] = &mut info_slice[begin] as *mut _ as u32;
			stack_off += 1;
		}
		// Setting the nullbyte to end argv
		stack_slice[stack_off] = 0;
		stack_off += 1;

		// Setting environment
		for var in envp {
			// The offset of the beginning of the variable in the information block
			let begin = info_off;

			// Copying the variable into the information block
			for b in var.iter() {
				info_slice[info_off] = *b;
				info_off += 1;
			}
			// Setting the nullbyte to end the string
			info_slice[info_off] = 0;
			info_off += 1;

			// Setting the variable's pointer
			stack_slice[stack_off] = &mut info_slice[begin] as *mut _ as u32;
			stack_off += 1;
		}
		// Setting the nullbytes to end envp
		stack_slice[stack_off] = 0;
		stack_off += 1;

		// Setting auxilary vector
		for a in aux {
			let val = match a.a_val {
				AuxEntryDescValue::Number(n) => n as _,

				AuxEntryDescValue::String(slice) => {
					// The offset of the beginning of the variable in the information block
					let begin = info_off;

					// Copying the string into the information block
					for b in slice {
						info_slice[info_off] = *b;
						info_off += 1;
					}
					// Setting the nullbyte to end the string
					info_slice[info_off] = 0;
					info_off += 1;

					&mut info_slice[begin] as *mut _ as _
				}
			};

			// Setting the entry
			stack_slice[stack_off] = a.a_type as _;
			stack_slice[stack_off + 1] = val;

			stack_off += 2;
		}
	}

	/// Allocates memory in userspace for an ELF segment.
	///
	/// If the segment isn't loadable, the function does nothing.
	///
	/// Arguments:
	/// - `load_base` is the address at which the executable is loaded.
	/// - `mem_space` is the memory space to allocate into.
	/// - `seg` is the segment for which the memory is allocated.
	///
	/// If loaded, the function return the pointer to the end of the segment in
	/// virtual memory.
	fn alloc_segment(
		load_base: *const c_void,
		mem_space: &mut MemSpace,
		seg: &ELF32ProgramHeader,
	) -> Result<Option<*const c_void>, Errno> {
		// Loading only loadable segments
		if seg.p_type != elf::PT_LOAD && seg.p_type != elf::PT_PHDR {
			return Ok(None);
		}

		// Checking the alignment is correct
		if !seg.p_align.is_power_of_two() {
			return Err(errno!(EINVAL));
		}

		// The size of the padding before the segment
		let pad = seg.p_vaddr as usize % max(seg.p_align as usize, memory::PAGE_SIZE);
		// The pointer to the beginning of the segment in memory
		let mem_begin = unsafe { load_base.add(seg.p_vaddr as usize - pad) };
		// The length of the memory to allocate in pages
		let pages = (pad + seg.p_memsz as usize).div_ceil(memory::PAGE_SIZE);

		if let Some(pages) = NonZeroUsize::new(pages) {
			mem_space.map(
				MapConstraint::Fixed(mem_begin as _),
				pages,
				seg.get_mem_space_flags(),
				MapResidence::Normal,
			)?;
<<<<<<< HEAD
			// Pre-allocate the pages to make them writable
=======

			// TODO Lazy allocation
			// Pre-allocating the pages to make them writable
>>>>>>> 7c2af772
			mem_space.alloc(mem_begin, pages.get() * memory::PAGE_SIZE)?;
		}

		// The pointer to the end of the virtual memory chunk
		let mem_end = unsafe { mem_begin.add(pages * memory::PAGE_SIZE) };
		Ok(Some(mem_end as _))
	}

	/// Copies the segment's data into memory.
	///
	/// If the segment isn't loadable, the function does nothing.
	///
	/// Arguments:
	/// - `load_base` is the address at which the executable is loaded.
	/// - `seg` is the segment.
	/// - `image` is the ELF file image.
	fn copy_segment(load_base: *const c_void, seg: &ELF32ProgramHeader, image: &[u8]) {
		// Loading only loadable segments
		if seg.p_type != elf::PT_LOAD && seg.p_type != elf::PT_PHDR {
			return;
		}

		// A slice to the beginning of the segment's data in the file
		let file_begin = &image[seg.p_offset as usize];

		// The pointer to the beginning of the segment in the virtual memory
		let begin = unsafe { load_base.add(seg.p_vaddr as usize) as *mut _ };
		// The length of data to be copied from file
		let len = min(seg.p_memsz, seg.p_filesz) as usize;

		// Copying the segment's data
		unsafe {
			vmem::write_lock_wrap(|| ptr::copy_nonoverlapping(file_begin, begin, len));
		}
	}

	/// Loads the ELF file parsed by `elf` into the memory space `mem_space`.
	///
	/// Arguments:
	/// - `elf` is the ELF image.
	/// - `mem_space` is the memory space.
	/// - `load_base` is the base address at which the ELF is loaded.
	/// - `interp` tells whether the function loads an interpreter.
	fn load_elf(
		&self,
		elf: &ELFParser,
		mem_space: &mut MemSpace,
		load_base: *const c_void,
		interp: bool,
	) -> Result<ELFLoadInfo, Errno> {
		// Allocating memory for segments
		let mut load_end = load_base;
		for seg in elf.iter_segments() {
			if let Some(end) = Self::alloc_segment(load_base, mem_space, seg)? {
				load_end = max(end, load_end);
			}
		}

		let ehdr = elf.hdr();
		let phentsize = ehdr.e_phentsize as usize;
		let phnum = ehdr.e_phnum as usize;

		// The size in bytes of the phdr table
		let phdr_size = phentsize * phnum;

		let phdr = elf
			.iter_segments()
			.filter(|seg| seg.p_type == elf::PT_PHDR)
			.map(|seg| seg.p_vaddr as *mut c_void)
			.next();
		let (phdr, phdr_needs_copy) = match phdr {
			Some(phdr) => (phdr, false),

			// Not phdr segment. Load it manually
			None => {
				let pages = phdr_size.div_ceil(memory::PAGE_SIZE);
				let Some(pages) = NonZeroUsize::new(pages) else {
					return Err(errno!(EINVAL));
				};
				let phdr = mem_space.map(
					MapConstraint::None,
					pages,
					mem_space::MAPPING_FLAG_USER,
					MapResidence::Normal,
				)?;

				(phdr, true)
			}
		};

		let mut entry_point = (load_base as usize + elf.hdr().e_entry as usize) as *const c_void;

		let mut interp_load_base = None;
		let mut interp_entry = None;

		// Loading the interpreter, if present
		let interp_path = elf.get_interpreter_path();
		if let Some(interp_path) = interp_path {
			// If the interpreter tries to load another interpreter, return an error
			if interp {
				return Err(errno!(EINVAL));
			}

			// Get file
			let interp_path = Path::new(interp_path)?;
			let interp_file_mutex =
				vfs::get_file_from_path(interp_path, self.info.path_resolution)?;
			let mut interp_file = interp_file_mutex.lock();

			let interp_image =
				read_exec_file(&mut interp_file, &self.info.path_resolution.access_profile)?;
			let interp_elf = ELFParser::new(interp_image.as_slice())?;
			let i_load_base = load_end as _; // TODO ASLR
			let load_info = self.load_elf(&interp_elf, mem_space, i_load_base, true)?;

			interp_load_base = Some(i_load_base as _);
			interp_entry =
				Some((load_base as usize + elf.hdr().e_entry as usize) as *const c_void);
			load_end = load_info.load_end;
			entry_point = load_info.entry_point;
		}

		// Switch to the process's vmem to write onto the virtual memory
		unsafe {
			vmem::switch(mem_space.get_vmem(), move || -> EResult<()> {
				// Copy segments' data
				for seg in elf.iter_segments() {
					Self::copy_segment(load_base, seg, elf.get_image());
				}

				// Copy phdr's data if necessary
				if phdr_needs_copy {
					let image_phdr = &elf.get_image()[(ehdr.e_phoff as usize)..];
					vmem::write_lock_wrap(|| {
						ptr::copy_nonoverlapping::<u8>(image_phdr.as_ptr(), phdr as _, phdr_size);
					});
				}

				// Perform relocations if no interpreter is present
				if !interp && interp_path.is_none() {
					// Closure returning a symbol
					let get_sym = |sym_section: u32, sym: u32| {
						let section = elf.get_section_by_index(sym_section as _)?;
						let sym = elf.get_symbol_by_index(section, sym as _)?;
						if sym.is_defined() {
							Some(load_base as u32 + sym.st_value)
						} else {
							None
						}
					};

					let got_sym = elf.get_symbol_by_name(GOT_SYM);
					for section in elf.iter_sections() {
						for rel in elf.iter_rel::<ELF32Rel>(section) {
							rel.perform(load_base as _, section, get_sym, got_sym)
								.map_err(|_| errno!(EINVAL))?;
						}
						for rela in elf.iter_rel::<ELF32Rela>(section) {
							rela.perform(load_base as _, section, get_sym, got_sym)
								.map_err(|_| errno!(EINVAL))?;
						}
					}
				}

				Ok(())
			})?;
		}

		Ok(ELFLoadInfo {
			load_base: load_base as _,
			load_end,

			phdr,
			phentsize,
			phnum,

			entry_point,

			interp_load_base,
			interp_entry,
		})
	}
}

impl<'s> Executor for ELFExecutor<'s> {
	// TODO Ensure there is no way to write in kernel space (check segments position
	// and relocations)
	// TODO Handle suid and sgid
	fn build_image(&self, file: &mut File) -> Result<ProgramImage, Errno> {
		// The ELF file image
		let image = read_exec_file(file, &self.info.path_resolution.access_profile)?;
		// Parsing the ELF file
		let parser = ELFParser::new(image.as_slice())?;

		// The process's new memory space
		let mut mem_space = MemSpace::new()?;

		// Loading the ELF
		let load_info = self.load_elf(&parser, &mut mem_space, null::<c_void>(), false)?;

		// The user stack
		let user_stack = mem_space.map_stack(
			process::USER_STACK_SIZE.try_into().unwrap(),
			process::USER_STACK_FLAGS,
		)?;

		// Map the vDSO
		let vdso = vdso::map(&mut mem_space)?;

		// The auxiliary vector
		let aux = build_auxilary(&self.info, &load_info, &vdso)?;
		// The size in bytes of the initial data on the stack
		let init_stack_size = Self::get_init_stack_size(&self.info.argv, &self.info.envp, &aux).1;
		// Pre-allocate pages on the user stack to write the initial data
		{
			// The number of pages to allocate on the user stack to write the initial data
<<<<<<< HEAD
			let pages_count = init_stack_size.div_ceil(memory::PAGE_SIZE);
			// Check the data doesn't exceed the stack's size
=======
			let pages_count = total_size.div_ceil(memory::PAGE_SIZE);
			// Checking that the data doesn't exceed the stack's size
>>>>>>> 7c2af772
			if pages_count >= process::USER_STACK_SIZE {
				return Err(errno!(ENOMEM));
			}
			// Allocate the pages on the stack to write the initial data
			let len = pages_count * memory::PAGE_SIZE;
			let begin = (user_stack as usize - len) as *const c_void;
			mem_space.alloc(begin, len)?;
		}

		// The initial pointer for `brk`
		let brk_ptr = unsafe { util::align(load_info.load_end, memory::PAGE_SIZE) };
		mem_space.set_brk_init(brk_ptr as _);

		// Switch to the process's vmem to write onto the virtual memory
		unsafe {
			vmem::switch(mem_space.get_vmem(), move || {
				// Initializing the userspace stack
				self.init_stack(user_stack, &self.info.argv, &self.info.envp, &aux);
			});
		}

		let user_stack_begin = unsafe { user_stack.sub(init_stack_size) };

		Ok(ProgramImage {
			argv: self.info.argv.try_clone()?,

			mem_space,

			entry_point: load_info.entry_point,

			user_stack,
			user_stack_begin,
		})
	}
}<|MERGE_RESOLUTION|>--- conflicted
+++ resolved
@@ -41,11 +41,7 @@
 	},
 	util,
 	util::{
-<<<<<<< HEAD
 		collections::{string::String, vec::Vec},
-=======
-		container::{string::String, vec::Vec},
->>>>>>> 7c2af772
 		io::IO,
 		TryClone,
 	},
@@ -509,13 +505,7 @@
 				seg.get_mem_space_flags(),
 				MapResidence::Normal,
 			)?;
-<<<<<<< HEAD
 			// Pre-allocate the pages to make them writable
-=======
-
-			// TODO Lazy allocation
-			// Pre-allocating the pages to make them writable
->>>>>>> 7c2af772
 			mem_space.alloc(mem_begin, pages.get() * memory::PAGE_SIZE)?;
 		}
 
@@ -732,13 +722,8 @@
 		// Pre-allocate pages on the user stack to write the initial data
 		{
 			// The number of pages to allocate on the user stack to write the initial data
-<<<<<<< HEAD
 			let pages_count = init_stack_size.div_ceil(memory::PAGE_SIZE);
 			// Check the data doesn't exceed the stack's size
-=======
-			let pages_count = total_size.div_ceil(memory::PAGE_SIZE);
-			// Checking that the data doesn't exceed the stack's size
->>>>>>> 7c2af772
 			if pages_count >= process::USER_STACK_SIZE {
 				return Err(errno!(ENOMEM));
 			}
