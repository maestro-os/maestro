//! This module implements ELF program execution with respects the System V ABI.

use core::cmp::max;
use core::cmp::min;
use core::ffi::c_void;
use core::mem::size_of;
use core::ptr::null;
use core::ptr;
use core::slice;
use core::str;
use crate::cpu;
use crate::elf::ELF32ProgramHeader;
use crate::elf::parser::ELFParser;
use crate::elf::relocation::Relocation;
use crate::elf;
use crate::errno::Errno;
use crate::errno;
use crate::exec::vdso::MappedVDSO;
use crate::file::File;
use crate::file::Gid;
use crate::file::Uid;
use crate::file::path::Path;
use crate::file::vfs;
use crate::memory::malloc;
use crate::memory::vmem;
use crate::memory;
use crate::process::exec::ExecInfo;
use crate::process::exec::Executor;
use crate::process::exec::ProgramImage;
use crate::process::mem_space::MapConstraint;
use crate::process::mem_space::MapResidence;
use crate::process::mem_space::MemSpace;
use crate::process::mem_space;
use crate::process;
use crate::util::FailableClone;
use crate::util::container::string::String;
use crate::util::container::vec::Vec;
use crate::util::io::IO;
use crate::util::math;
use crate::util;
use super::vdso;

/// Used to define the end of the entries list.
const AT_NULL: i32 = 0;
/// Entry with no meaning, to be ignored.
const AT_IGNORE: i32 = 1;
/// Entry containing a file descriptor to the application object file in case
/// the program is run using an interpreter.
const AT_EXECFD: i32 = 2;
/// Entry containing a pointer to the program header table for the interpreter.
const AT_PHDR: i32 = 3;
/// The size in bytes of one entry in the program header table to which AT_PHDR
/// points.
const AT_PHENT: i32 = 4;
/// The number of entries in the program header table to which AT_PHDR points.
const AT_PHNUM: i32 = 5;
/// The system's page size in bytes.
const AT_PAGESZ: i32 = 6;
/// The base address at which the interpreter program was loaded in memory.
const AT_BASE: i32 = 7;
/// Contains flags.
const AT_FLAGS: i32 = 8;
/// Entry with the pointer to the entry point of the program to which the
/// interpreter should transfer control.
const AT_ENTRY: i32 = 9;
/// A boolean value. If non-zero, the program is non-ELF.
const AT_NOTELF: i32 = 10;
/// The real user ID of the process.
const AT_UID: i32 = 11;
/// The effective user ID of the process.
const AT_EUID: i32 = 12;
/// The real group ID of the process.
const AT_GID: i32 = 13;
/// The effective group ID of the process.
const AT_EGID: i32 = 14;
/// Entry pointing to a string containing the platform name.
const AT_PLATFORM: i32 = 15;
/// A bitmask of CPU features. Equivalent to the value returned by CPUID 1.EDX.
const AT_HWCAP: i32 = 16;
/// The frequency at which times() increments.
const AT_CLKTCK: i32 = 17;
/// A boolean value. If non-zero, the program is started in secure mode (suid).
const AT_SECURE: i32 = 23;
/// Entry pointing to a string containing the base platform name.
const AT_BASE_PLATFORM: i32 = 24;
/// Points to 16 randomly generated secure bytes.
const AT_RANDOM: i32 = 25;
/// Extended hardware feature mask.
const AT_HWCAP2: i32 = 26;
/// A pointer to the filename of the executed program.
const AT_EXECFN: i32 = 31;
/// A pointer to the entry point of the vDSO.
const AT_SYSINFO: i32 = 32;
/// A pointer to the beginning of the vDSO ELF image.
const AT_SYSINFO_EHDR: i32 = 33;

/// Informations returned after loading an ELF program used to finish
/// initialization.
#[derive(Debug)]
struct ELFLoadInfo {
	/// The load base address
	load_base: *const c_void,
	/// The pointer to the end of loaded segments
	load_end: *const c_void,

	/// The pointer to the program header if present
	phdr: *const c_void,
	/// The length in bytes of an entry in the program headers table.
	phentsize: usize,
	/// The number of entries in the program headers table.
	phnum: usize,

	/// The pointer to the entry point
	entry_point: *const c_void,

	/// The load base of the interpreter program
	interp_load_base: Option<*const c_void>,
	/// The pointer to the entry point to be given to the interpreter
	interp_entry: Option<*const c_void>,
}

/// An entry of System V's Auxilary Vectors.
#[repr(C)]
struct AuxEntry {
	/// The entry's type.
	a_type: i32,
	/// The entry's value.
	a_val: isize,
}

/// Enumeration of possible values for an auxilary vector entry.
enum AuxEntryDescValue {
	/// A single number.
	Number(isize),
	/// A string of bytes.
	String(&'static [u8]),
}

/// Structure describing an auxilary vector entry.
struct AuxEntryDesc {
	/// The entry's type.
	a_type: i32,
	/// The entry's value.
	a_val: AuxEntryDescValue,
}

impl AuxEntryDesc {
	/// Creates a new instance with the given type `a_type` and value `a_val`.
	pub fn new(a_type: i32, a_val: AuxEntryDescValue) -> Self {
		Self {
			a_type,
			a_val,
		}
	}
}

/// Builds an auxilary vector.
///
/// Arguments:
/// - `exec_info` is the set of execution informations.
/// - `load_info` is the set of ELF load informations.
/// - `vdso` is the set of vDSO informations.
fn build_auxilary(
	exec_info: &ExecInfo,
	load_info: &ELFLoadInfo,
	vdso: &MappedVDSO,
) -> Result<Vec<AuxEntryDesc>, Errno> {
	let mut aux = Vec::new();

	aux.push(AuxEntryDesc::new(
		AT_PHDR,
		AuxEntryDescValue::Number(load_info.phdr as _),
	))?;
	aux.push(AuxEntryDesc::new(
		AT_PHENT,
		AuxEntryDescValue::Number(load_info.phentsize as _),
	))?;
	aux.push(AuxEntryDesc::new(
		AT_PHNUM,
		AuxEntryDescValue::Number(load_info.phnum as _),
	))?;

	aux.push(AuxEntryDesc::new(
		AT_PAGESZ,
		AuxEntryDescValue::Number(memory::PAGE_SIZE as _),
	))?;

	if let Some(base) = load_info.interp_load_base {
		aux.push(AuxEntryDesc::new(
			AT_BASE,
			AuxEntryDescValue::Number(base as _),
		))?;
	}

	if let Some(entry) = load_info.interp_entry {
		aux.push(AuxEntryDesc::new(
			AT_ENTRY,
			AuxEntryDescValue::Number(entry as _),
		))?;
	}

	aux.push(AuxEntryDesc::new(AT_NOTELF, AuxEntryDescValue::Number(0)))?;
	aux.push(AuxEntryDesc::new(
		AT_UID,
		AuxEntryDescValue::Number(exec_info.uid as _),
	))?;
	aux.push(AuxEntryDesc::new(
		AT_EUID,
		AuxEntryDescValue::Number(exec_info.euid as _),
	))?;
	aux.push(AuxEntryDesc::new(
		AT_GID,
		AuxEntryDescValue::Number(exec_info.gid as _),
	))?;
	aux.push(AuxEntryDesc::new(
		AT_EGID,
		AuxEntryDescValue::Number(exec_info.egid as _),
	))?;
	aux.push(AuxEntryDesc::new(
		AT_PLATFORM,
		AuxEntryDescValue::String(crate::NAME.as_bytes()),
	))?;

	let hwcap = unsafe { cpu::get_hwcap() };
	aux.push(AuxEntryDesc::new(
		AT_HWCAP,
		AuxEntryDescValue::Number(hwcap as _),
	))?;

	aux.push(AuxEntryDesc::new(AT_SECURE, AuxEntryDescValue::Number(0)))?; // TODO
	aux.push(AuxEntryDesc::new(
		AT_BASE_PLATFORM,
		AuxEntryDescValue::String(crate::NAME.as_bytes()),
	))?;
	aux.push(AuxEntryDesc::new(
		AT_RANDOM,
		AuxEntryDescValue::String(&[0 as u8; 16]),
	))?; // TODO
	aux.push(AuxEntryDesc::new(
		AT_EXECFN,
		AuxEntryDescValue::String("TODO\0".as_bytes()),
	))?; // TODO

	// vDSO
	aux.push(AuxEntryDesc::new(
		AT_SYSINFO,
		AuxEntryDescValue::Number(vdso.entry.as_ptr() as _)
	))?;
	aux.push(AuxEntryDesc::new(
		AT_SYSINFO_EHDR,
		AuxEntryDescValue::Number(vdso.ptr.as_ptr() as _)
	))?;

	// End
	aux.push(AuxEntryDesc::new(AT_NULL, AuxEntryDescValue::Number(0)))?;

	Ok(aux)
}

/// Reads the file `file`. If the file is not executable, the function returns
/// an error.
/// `uid` is the User ID of the executing user.
/// `gid` is the Group ID of the executing user.
fn read_exec_file(file: &mut File, uid: Uid, gid: Gid) -> Result<malloc::Alloc<u8>, Errno> {
	// Check that the file can be executed by the user
	if !file.can_execute(uid, gid) {
		return Err(errno!(ENOEXEC));
	}

	// Allocating memory for the file's content
	let len = file.get_size();
	let mut image = malloc::Alloc::<u8>::new_default(len as usize)?;

	// Reading the file
	file.read(0, image.as_slice_mut())?;

	Ok(image)
}

/// The program executor for ELF files.
pub struct ELFExecutor {
	/// Execution informations.
	info: ExecInfo,
}

impl ELFExecutor {
	/// Creates a new instance to execute the given program.
	/// `uid` is the User ID of the executing user.
	/// `gid` is the Group ID of the executing user.
	pub fn new(info: ExecInfo) -> Result<Self, Errno> {
		Ok(Self {
			info,
		})
	}

	/// Returns two values:
	/// - The size in bytes of the buffer to store the arguments and environment variables, padding
	/// included.
	/// - The required size in bytes for the data to be written on the stack before the program
	/// starts.
	fn get_init_stack_size(
		argv: &[String],
		envp: &[String],
		aux: &[AuxEntryDesc],
	) -> (usize, usize) {
		// The size of the block storing the arguments and environment
		let mut info_block_size = 0;
		for a in aux {
			match a.a_val {
				AuxEntryDescValue::String(slice) => info_block_size += slice.len() + 1,
				_ => {}
			}
		}
		for e in envp {
			info_block_size += e.len() + 1;
		}
		for a in argv {
			info_block_size += a.len() + 1;
		}

		// The padding before the information block allowing to preserve stack alignment
		let info_block_pad = 4 - (info_block_size % 4);

		// The size of the auxilary vector
		let aux_size = aux.len() * size_of::<AuxEntry>();
		// The size of the environment pointers + the null fourbyte
		let envp_size = envp.len() * 4 + 4;
		// The size of the argument pointers + the null fourbyte + argc
		let argv_size = argv.len() * 4 + 8;

		// The total size of the stack data in bytes
		let total_size = info_block_size + info_block_pad + aux_size + envp_size + argv_size;

		(info_block_size + info_block_pad, total_size)
	}

	// TODO Clean
	/// Initializes the stack data of the process according to the System V ABI.
	///
	/// Arguments:
	/// - `user_stack` the pointer to the user stack.
	/// - `argv` is the list of arguments.
	/// - `envp` is the environment.
	/// - `aux` is the auxilary vector.
	///
	/// The function returns the distance between the top of the stack and the
	/// new bottom after the data has been written.
	fn init_stack(
		&self,
		user_stack: *const c_void,
		argv: &[String],
		envp: &[String],
		aux: &[AuxEntryDesc],
	) {
		let (info_size, total_size) = Self::get_init_stack_size(argv, envp, aux);

		// A slice on the stack representing the region which will containing the
		// arguments and environment variables
		let info_slice = unsafe {
			slice::from_raw_parts_mut((user_stack as usize - info_size) as *mut u8, info_size)
		};

		// A slice on the stack representing the region to fill
		let stack_slice = unsafe {
			slice::from_raw_parts_mut(
				(user_stack as usize - total_size) as *mut u32,
				total_size / size_of::<u32>(),
			)
		};

		// The offset in the information block
		let mut info_off = 0;
		// The offset in the pointers list
		let mut stack_off = 0;

		// Setting argc
		stack_slice[stack_off] = argv.len() as u32;
		stack_off += 1;

		// Setting arguments
		for arg in argv {
			// The offset of the beginning of the argument in the information block
			let begin = info_off;

			// Copying the argument into the information block
			for b in arg.iter() {
				info_slice[info_off] = *b;
				info_off += 1;
			}
			// Setting the nullbyte to end the string
			info_slice[info_off] = 0;
			info_off += 1;

			// Setting the argument's pointer
			stack_slice[stack_off] = &mut info_slice[begin] as *mut _ as u32;
			stack_off += 1;
		}
		// Setting the nullbyte to end argv
		stack_slice[stack_off] = 0;
		stack_off += 1;

		// Setting environment
		for var in envp {
			// The offset of the beginning of the variable in the information block
			let begin = info_off;

			// Copying the variable into the information block
			for b in var.iter() {
				info_slice[info_off] = *b;
				info_off += 1;
			}
			// Setting the nullbyte to end the string
			info_slice[info_off] = 0;
			info_off += 1;

			// Setting the variable's pointer
			stack_slice[stack_off] = &mut info_slice[begin] as *mut _ as u32;
			stack_off += 1;
		}
		// Setting the nullbytes to end envp
		stack_slice[stack_off] = 0;
		stack_off += 1;

		// Setting auxilary vector
		for a in aux {
			let val = match a.a_val {
				AuxEntryDescValue::Number(n) => n as _,

				AuxEntryDescValue::String(slice) => {
					// The offset of the beginning of the variable in the information block
					let begin = info_off;

					// Copying the string into the information block
					for b in slice {
						info_slice[info_off] = *b;
						info_off += 1;
					}
					// Setting the nullbyte to end the string
					info_slice[info_off] = 0;
					info_off += 1;

					&mut info_slice[begin] as *mut _ as _
				}
			};

			// Setting the entry
			stack_slice[stack_off] = a.a_type as _;
			stack_slice[stack_off + 1] = val;

			stack_off += 2;
		}
	}

	/// Allocates memory in userspace for an ELF segment.
	/// If the segment isn't loadable, the function does nothing.
	///
	/// Arguments:
	/// - `load_base` is the address at which the executable is loaded.
	/// - `mem_space` is the memory space to allocate into.
	/// - `seg` is the segment for which the memory is allocated.
	///
	/// If loaded, the function return the pointer to the end of the segment in
	/// virtual memory.
	fn alloc_segment(
		load_base: *const c_void,
		mem_space: &mut MemSpace,
		seg: &ELF32ProgramHeader,
	) -> Result<Option<*const c_void>, Errno> {
		// Loading only loadable segments
		if seg.p_type != elf::PT_LOAD && seg.p_type != elf::PT_PHDR {
			return Ok(None);
		}

		// Checking the alignment is correct
		if !seg.p_align.is_power_of_two() {
			return Err(errno!(EINVAL));
		}

		// The size of the padding before the segment
		let pad = seg.p_vaddr as usize % max(seg.p_align as usize, memory::PAGE_SIZE);
		// The pointer to the beginning of the segment in memory
		let mem_begin = unsafe { load_base.add(seg.p_vaddr as usize - pad) };
		// The length of the memory to allocate in pages
		let pages = math::ceil_div(pad + seg.p_memsz as usize, memory::PAGE_SIZE);

		if pages > 0 {
			mem_space.map(
				MapConstraint::Fixed(mem_begin as _),
				pages,
				seg.get_mem_space_flags(),
				MapResidence::Normal,
			)?;

			// TODO Lazy allocation
			// Pre-allocating the pages to make them writable
			mem_space.alloc(mem_begin as *const c_void, pages * memory::PAGE_SIZE)?;
		}

		// The pointer to the end of the virtual memory chunk
		let mem_end = unsafe { mem_begin.add(pages * memory::PAGE_SIZE) };
		Ok(Some(mem_end as _))
	}

	/// Copies the segment's data into memory.
	/// If the segment isn't loadable, the function does nothing.
	///
	/// Arguments:
	/// - `load_base` is the address at which the executable is loaded.
	/// - `seg` is the segment.
	/// - `image` is the ELF file image.
	fn copy_segment(load_base: *const c_void, seg: &ELF32ProgramHeader, image: &[u8]) {
		// Loading only loadable segments
		if seg.p_type != elf::PT_LOAD && seg.p_type != elf::PT_PHDR {
			return;
		}

		// A slice to the beginning of the segment's data in the file
		let file_begin = &image[seg.p_offset as usize];

		// The pointer to the beginning of the segment in the virtual memory
		let begin = unsafe { load_base.add(seg.p_vaddr as usize) as *mut _ };
		// The length of data to be copied from file
		let len = min(seg.p_memsz, seg.p_filesz) as usize;

		// Copying the segment's data
		unsafe {
			vmem::write_lock_wrap(|| ptr::copy_nonoverlapping(file_begin, begin, len));
		}
	}

	/// Loads the ELF file parsed by `elf` into the memory space `mem_space`.
	///
	/// Arguments:
<<<<<<< HEAD
=======
	/// - `elf` is the ELF image.
	/// - `mem_space` is the memory space.
>>>>>>> 88e86b63
	/// - `load_base` is the base address at which the ELF is loaded.
	/// - `interp` tells whether the function loads an interpreter.
	fn load_elf(
		&self,
		elf: &ELFParser,
		mem_space: &mut MemSpace,
		load_base: *const c_void,
		interp: bool,
	) -> Result<ELFLoadInfo, Errno> {
		// Allocating memory for segments
		let mut load_end = load_base;
		for seg in elf.iter_segments() {
			if let Some(end) = Self::alloc_segment(load_base, mem_space, seg)? {
				load_end = max(end, load_end);
			}
		}

		let ehdr = elf.get_header();
		let phentsize = ehdr.e_phentsize as usize;
		let phnum = ehdr.e_phnum as usize;

		// The size in bytes of the phdr table
		let phdr_size = phentsize as usize * phnum as usize;

		let phdr = elf.iter_segments()
			.filter(|seg| seg.p_type == elf::PT_PHDR)
			.map(|seg| seg.p_vaddr as *mut c_void)
			.next();
		let (phdr, phdr_needs_copy) = match phdr {
			Some(phdr) => (phdr, false),

			// Not phdr segment. Load it manually
			None => {
				let page_size = math::ceil_div(phdr_size, memory::PAGE_SIZE);
				let phdr = mem_space.map(
					MapConstraint::None,
					page_size,
					mem_space::MAPPING_FLAG_USER | mem_space::MAPPING_FLAG_NOLAZY,
					MapResidence::Normal,
				)?;

				(phdr, true)
			},
		};

		let mut entry_point =
			(load_base as usize + elf.get_header().e_entry as usize) as *const c_void;

		let mut interp_load_base = None;
		let mut interp_entry = None;

		// Loading the interpreter, if present
		let interp_path = elf.get_interpreter_path();
		if let Some(interp_path) = interp_path {
			// If the interpreter tries to load another interpreter, return an error
			if interp {
				return Err(errno!(EINVAL));
			}

			let interp_path = Path::from_str(interp_path, true)?;

			// Getting file
			let interp_file_mutex = {
				let vfs_mutex = vfs::get();
				let vfs_guard = vfs_mutex.lock();
				let vfs = vfs_guard.get_mut().as_mut().unwrap();

				vfs.get_file_from_path(&interp_path, self.info.euid, self.info.egid, true)?
			};
			let interp_file_guard = interp_file_mutex.lock();

			let interp_image =
				read_exec_file(interp_file_guard.get_mut(), self.info.euid, self.info.egid)?;
			let interp_elf = ELFParser::new(interp_image.as_slice())?;
			let i_load_base = load_end as _; // TODO ASLR
			let load_info = self.load_elf(&interp_elf, mem_space, i_load_base, true)?;

			interp_load_base = Some(i_load_base as _);
			interp_entry =
				Some((load_base as usize + elf.get_header().e_entry as usize) as *const c_void);
			load_end = load_info.load_end;
			entry_point = load_info.entry_point;
		}

		// Switching to the process's vmem to write onto the virtual memory
		unsafe {
			vmem::switch(mem_space.get_vmem().as_ref(), move || {
				// Copying segments' data
				for seg in elf.iter_segments() {
					Self::copy_segment(load_base, seg, elf.get_image());
				}

				// Copy phdr's data if necessary
				if phdr_needs_copy {
					let image_phdr = &elf.get_image()[(ehdr.e_phoff as usize)..];

					vmem::write_lock_wrap(|| {
						ptr::copy_nonoverlapping::<u8>(
							image_phdr.as_ptr(),
							phdr as _,
							phdr_size
						);
					});
				}

				// Performing relocations if no interpreter is present
				if !interp && interp_path.is_none() {
					// Closure returning a symbol from its name
					let get_sym = |name: &str| elf.get_symbol_by_name(name);

					// Closure returning the value for a given symbol
					let get_sym_val = |sym_section: u32, sym: u32| {
						let section = elf.iter_sections().nth(sym_section as usize)?;
						let sym = elf.iter_symbols(section).nth(sym as usize)?;

						if sym.is_defined() {
							Some(load_base as u32 + sym.st_value)
						} else {
							None
						}
					};

					for section in elf.iter_sections() {
						for rel in elf.iter_rel(section) {
							rel.perform(load_base as _, section, get_sym, get_sym_val)
								.or_else(|_| Err(errno!(EINVAL)))?;
						}

						for rela in elf.iter_rela(section) {
							rela.perform(load_base as _, section, get_sym, get_sym_val)
								.or_else(|_| Err(errno!(EINVAL)))?;
						}
					}
				}

				Ok(())
			})?;
		}

		Ok(ELFLoadInfo {
			load_base: load_base as _,
			load_end,

			phdr,
			phentsize,
			phnum,

			entry_point,

			interp_load_base,
			interp_entry,
		})
	}
}

impl Executor for ELFExecutor {
	// TODO Ensure there is no way to write in kernel space (check segments position
	// and relocations)
	// TODO Handle suid and sgid
	fn build_image(&self, file: &mut File) -> Result<ProgramImage, Errno> {
		// The ELF file image
		let image = read_exec_file(file, self.info.euid, self.info.egid)?;
		// Parsing the ELF file
		let parser = ELFParser::new(image.as_slice())?;

		// The process's new memory space
		let mut mem_space = MemSpace::new()?;

		// Loading the ELF
		let load_info = self.load_elf(&parser, &mut mem_space, null::<c_void>(), false)?;

		// The user stack
		let user_stack =
			mem_space.map_stack(process::USER_STACK_SIZE, process::USER_STACK_FLAGS)?;

		// Map the vDSO
		let vdso = vdso::map(&mut mem_space)?;

		// The auxilary vector
		let aux = build_auxilary(&self.info, &load_info, &vdso)?;

		// The size in bytes of the initial data on the stack
		let total_size = Self::get_init_stack_size(&self.info.argv, &self.info.envp, &aux).1;
		// Pre-allocating pages on the user stack to write the initial data
		{
			// The number of pages to allocate on the user stack to write the initial data
			let pages_count = math::ceil_div(total_size, memory::PAGE_SIZE);
			// Checking that the data doesn't exceed the stack's size
			if pages_count >= process::USER_STACK_SIZE {
				return Err(errno!(ENOMEM));
			}

			// Allocating the pages on the stack to write the initial data
			let stack_len = pages_count * memory::PAGE_SIZE;
			mem_space.alloc((user_stack as usize - stack_len) as *const u8, stack_len)?;
		}

		// The initial pointer for `brk`
		let brk_ptr = util::align(load_info.load_end, memory::PAGE_SIZE);
		mem_space.set_brk_init(brk_ptr);

		// Switching to the process's vmem to write onto the virtual memory
		unsafe {
			vmem::switch(mem_space.get_vmem().as_ref(), move || {
				// Initializing the userspace stack
				self.init_stack(user_stack, &self.info.argv, &self.info.envp, &aux);
			});
		}

		// The kernel stack
		let kernel_stack =
			mem_space.map_stack(process::KERNEL_STACK_SIZE, process::KERNEL_STACK_FLAGS)?;

		Ok(ProgramImage {
			argv: self.info.argv.failable_clone()?,

			mem_space,

			entry_point: load_info.entry_point,

			user_stack,
			user_stack_begin: (user_stack as usize - total_size) as _,

			kernel_stack,
		})
	}
}<|MERGE_RESOLUTION|>--- conflicted
+++ resolved
@@ -531,11 +531,8 @@
 	/// Loads the ELF file parsed by `elf` into the memory space `mem_space`.
 	///
 	/// Arguments:
-<<<<<<< HEAD
-=======
 	/// - `elf` is the ELF image.
 	/// - `mem_space` is the memory space.
->>>>>>> 88e86b63
 	/// - `load_base` is the base address at which the ELF is loaded.
 	/// - `interp` tells whether the function loads an interpreter.
 	fn load_elf(
