--- conflicted
+++ resolved
@@ -256,7 +256,6 @@
 		}
 
 		// Copying data if necessary
-<<<<<<< HEAD
 		if self.residence.is_normal() {
 			unsafe {
 				// FIXME: switching vmem at each call to `map` is suboptimal (try to batch)
@@ -269,28 +268,14 @@
 								memory::PAGE_SIZE,
 							);
 						} else {
-							util::bzero(virt_ptr, memory::PAGE_SIZE);
+							// Zero memory
+							let slice = slice::from_raw_parts_mut::<u8>(
+								virt_ptr as *mut _,
+								memory::PAGE_SIZE
+							);
+							slice.fill(0);
 						}
 					});
-=======
-		unsafe {
-			vmem::switch(vmem, move || {
-				vmem::write_lock_wrap(|| {
-					if let Some(buffer) = cow_buffer {
-						ptr::copy_nonoverlapping(
-							buffer.as_ptr() as *const c_void,
-							virt_ptr as *mut c_void,
-							memory::PAGE_SIZE,
-						);
-					} else {
-						// Zero memory
-						let slice = slice::from_raw_parts_mut::<u8>(
-							virt_ptr as *mut _,
-							memory::PAGE_SIZE
-						);
-						slice.fill(0);
-					}
->>>>>>> 88e86b63
 				});
 			}
 		}
