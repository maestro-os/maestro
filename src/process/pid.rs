--- conflicted
+++ resolved
@@ -21,11 +21,7 @@
 //! Each process must have an unique PID, thus they have to be allocated.
 //! A bitfield is used to store the used PIDs.
 
-<<<<<<< HEAD
 use crate::{errno::AllocResult, util::collections::id_allocator::IDAllocator};
-=======
-use crate::{errno::AllocResult, util::container::id_allocator::IDAllocator};
->>>>>>> 7c2af772
 
 /// Type representing a Process ID. This ID is unique for every running
 /// processes.
