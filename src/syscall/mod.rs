//! This module handles system calls. A system call is "function" that allows to
//! communcate between userspace and kernelspace.
//!
//! Documentation for each system call can be retrieved from the man. Type the
//! command: `man 2 <syscall>`

mod _exit;
mod _llseek;
mod _newselect;
mod access;
mod arch_prctl;
mod brk;
mod chdir;
mod chmod;
mod chroot;
mod clock_gettime64;
mod clock_gettime;
mod clone;
mod close;
mod creat;
mod delete_module;
mod dup2;
mod dup;
mod execve;
mod exit_group;
mod faccessat2;
mod faccessat;
mod fadvise64_64;
mod fchdir;
mod fchmod;
mod fchmodat;
mod fcntl64;
mod fcntl;
mod finit_module;
mod fork;
mod fstat64;
mod fstatfs64;
mod fstatfs;
mod fsync;
mod getcwd;
mod getdents64;
mod getdents;
mod getegid32;
mod getegid;
mod geteuid32;
mod geteuid;
mod getgid32;
mod getgid;
mod getpgid;
mod getpid;
mod getppid;
mod getrandom;
mod getrusage;
mod gettid;
mod getuid32;
mod getuid;
mod init_module;
mod kill;
mod link;
mod linkat;
mod madvise;
mod mkdir;
mod mknod;
mod mmap2;
mod mmap;
mod mount;
mod mprotect;
mod msync;
mod munmap;
mod nanosleep;
mod open;
mod openat;
mod pipe2;
mod pipe;
mod poll;
mod preadv2;
mod preadv;
mod prlimit64;
mod pselect6;
mod pwritev2;
mod pwritev;
mod r#break;
mod read;
mod readlink;
mod readv;
mod reboot;
mod rename;
mod renameat2;
mod rmdir;
mod rt_sigaction;
mod rt_sigprocmask;
mod select;
mod set_thread_area;
mod set_tid_address;
mod setgid32;
mod setgid;
mod sethostname;
mod setpgid;
mod setuid32;
mod setuid;
mod signal;
mod sigreturn;
mod socketpair;
mod splice;
mod statfs64;
mod statfs;
mod statx;
mod symlink;
mod symlinkat;
mod syncfs;
mod time;
mod tkill;
mod truncate;
mod umask;
mod umount;
mod uname;
mod unlink;
mod unlinkat;
mod util;
mod utimensat;
mod vfork;
mod wait4;
mod wait;
mod waitpid;
mod write;
mod writev;
pub mod ioctl;

use crate::errno::Errno;
use crate::process::regs::Regs;
use crate::process::signal::Signal;
use crate::process::Process;

//use wait::wait;
use _exit::_exit;
use _llseek::_llseek;
use _newselect::_newselect;
use access::access;
use arch_prctl::arch_prctl;
use brk::brk;
use chdir::chdir;
use chmod::chmod;
use chroot::chroot;
use clock_gettime64::clock_gettime64;
use clock_gettime::clock_gettime;
use clone::clone;
use close::close;
use creat::creat;
use delete_module::delete_module;
use dup2::dup2;
use dup::dup;
use execve::execve;
use exit_group::exit_group;
use faccessat2::faccessat2;
use faccessat::faccessat;
use fadvise64_64::fadvise64_64;
use fchdir::fchdir;
use fchmod::fchmod;
use fchmodat::fchmodat;
use fcntl64::fcntl64;
use fcntl::fcntl;
use finit_module::finit_module;
use fork::fork;
use fstat64::fstat64;
use fstatfs64::fstatfs64;
use fstatfs::fstatfs;
use fsync::fsync;
use getcwd::getcwd;
use getdents64::getdents64;
use getdents::getdents;
use getegid32::getegid32;
use getegid::getegid;
use geteuid32::geteuid32;
use geteuid::geteuid;
use getgid32::getgid32;
use getgid::getgid;
use getpgid::getpgid;
use getpid::getpid;
use getppid::getppid;
use getrandom::getrandom;
use getrusage::getrusage;
use gettid::gettid;
use getuid32::getuid32;
use getuid::getuid;
use init_module::init_module;
use ioctl::ioctl;
use kill::kill;
use link::link;
use linkat::linkat;
use madvise::madvise;
use mkdir::mkdir;
use mknod::mknod;
use mmap2::mmap2;
use mmap::mmap;
use mount::mount;
use mprotect::mprotect;
use msync::msync;
use munmap::munmap;
use nanosleep::nanosleep;
use open::open;
use openat::openat;
use pipe2::pipe2;
use pipe::pipe;
use poll::poll;
use preadv2::preadv2;
use preadv::preadv;
use prlimit64::prlimit64;
use pselect6::pselect6;
use pwritev2::pwritev2;
use pwritev::pwritev;
use r#break::r#break;
use read::read;
use readlink::readlink;
use readv::readv;
use reboot::reboot;
use rename::rename;
use renameat2::renameat2;
use rmdir::rmdir;
use rt_sigaction::rt_sigaction;
use rt_sigprocmask::rt_sigprocmask;
use select::select;
use set_thread_area::set_thread_area;
use set_tid_address::set_tid_address;
use setgid32::setgid32;
use setgid::setgid;
use sethostname::sethostname;
use setpgid::setpgid;
use setuid32::setuid32;
use setuid::setuid;
use signal::signal;
use sigreturn::sigreturn;
use socketpair::socketpair;
use splice::splice;
use statfs64::statfs64;
use statfs::statfs;
use statx::statx;
use symlink::symlink;
use symlinkat::symlinkat;
use syncfs::syncfs;
use time::time;
use tkill::tkill;
use truncate::truncate;
use umask::umask;
use umount::umount;
use uname::uname;
use unlink::unlink;
use unlinkat::unlinkat;
use utimensat::utimensat;
use vfork::vfork;
use wait4::wait4;
use waitpid::waitpid;
use write::write;
use writev::writev;

type SyscallHandler = &'static dyn Fn(&Regs) -> Result<i32, Errno>;

/// Returns the system call associated with the given ID `id`.
///
/// If the syscall doesn't exist, the function returns None.
fn get_syscall(id: u32) -> Option<SyscallHandler> {
	match id {
		0x001 => Some(&_exit),
		0x002 => Some(&fork),
		0x003 => Some(&read),
		0x004 => Some(&write),
		0x005 => Some(&open),
		0x006 => Some(&close),
		0x007 => Some(&waitpid),
		0x008 => Some(&creat),
		0x009 => Some(&link),
		0x00a => Some(&unlink),
		0x00b => Some(&execve),
		0x00c => Some(&chdir),
		0x00d => Some(&time),
		0x00e => Some(&mknod),
		0x00f => Some(&chmod),
		// TODO 0x010 => Some(&lchown),
		0x011 => Some(&r#break),
		// TODO 0x012 => Some(&oldstat),
		// TODO 0x013 => Some(&lseek),
		0x014 => Some(&getpid),
		0x015 => Some(&mount),
		0x016 => Some(&umount),
		0x017 => Some(&setuid),
		0x018 => Some(&getuid),
		// TODO 0x019 => Some(&stime),
		// TODO 0x01a => Some(&ptrace),
		// TODO 0x01b => Some(&alarm),
		// TODO 0x01c => Some(&oldfstat),
		// TODO 0x01d => Some(&pause),
		// TODO 0x01e => Some(&utime),
		// TODO 0x01f => Some(&stty),
		// TODO 0x020 => Some(&gtty),
		0x021 => Some(&access),
		// TODO 0x022 => Some(&nice),
		// TODO 0x023 => Some(&ftime),
		// TODO 0x024 => Some(&sync),
		0x025 => Some(&kill),
		0x026 => Some(&rename),
		0x027 => Some(&mkdir),
		0x028 => Some(&rmdir),
		0x029 => Some(&dup),
		0x02a => Some(&pipe),
		// TODO 0x02b => Some(&times),
		// TODO 0x02c => Some(&prof),
		0x02d => Some(&brk),
		0x02e => Some(&setgid),
		0x02f => Some(&getgid),
		0x030 => Some(&signal),
		0x031 => Some(&geteuid),
		0x032 => Some(&getegid),
		// TODO 0x033 => Some(&acct),
		// TODO 0x034 => Some(&umount2),
		// TODO 0x035 => Some(&lock),
		0x036 => Some(&ioctl),
		0x037 => Some(&fcntl),
		// TODO 0x038 => Some(&mpx),
		0x039 => Some(&setpgid),
		// TODO 0x03a => Some(&ulimit),
		// TODO 0x03b => Some(&oldolduname),
		0x03c => Some(&umask),
		0x03d => Some(&chroot),
		// TODO 0x03e => Some(&ustat),
		0x03f => Some(&dup2),
		0x040 => Some(&getppid),
		// TODO 0x041 => Some(&getpgrp),
		// TODO 0x042 => Some(&setsid),
		// TODO 0x043 => Some(&sigaction),
		// TODO 0x044 => Some(&sgetmask),
		// TODO 0x045 => Some(&ssetmask),
		// TODO 0x046 => Some(&setreuid),
		// TODO 0x047 => Some(&setregid),
		// TODO 0x048 => Some(&sigsuspend),
		// TODO 0x049 => Some(&sigpending),
		0x04a => Some(&sethostname),
		// TODO 0x04b => Some(&setrlimit),
		// TODO 0x04c => Some(&getrlimit),
		0x04d => Some(&getrusage),
		// TODO 0x04e => Some(&gettimeofday),
		// TODO 0x04f => Some(&settimeofday),
		// TODO 0x050 => Some(&getgroups),
		// TODO 0x051 => Some(&setgroups),
		0x052 => Some(&select),
		0x053 => Some(&symlink),
		// TODO 0x054 => Some(&oldlstat),
		0x055 => Some(&readlink),
		// TODO 0x056 => Some(&uselib),
		// TODO 0x057 => Some(&swapon),
		0x058 => Some(&reboot),
		// TODO 0x059 => Some(&readdir),
		0x05a => Some(&mmap),
		0x05b => Some(&munmap),
		0x05c => Some(&truncate),
		// TODO 0x05d => Some(&ftruncate),
		0x05e => Some(&fchmod),
		// TODO 0x05f => Some(&fchown),
		// TODO 0x060 => Some(&getpriority),
		// TODO 0x061 => Some(&setpriority),
		// TODO 0x062 => Some(&profil),
		0x063 => Some(&statfs),
		0x064 => Some(&fstatfs),
		// TODO 0x065 => Some(&ioperm),
		// TODO 0x066 => Some(&socketcall),
		// TODO 0x067 => Some(&syslog),
		// TODO 0x068 => Some(&setitimer),
		// TODO 0x069 => Some(&getitimer),
		// TODO 0x06a => Some(&stat),
		// TODO 0x06b => Some(&lstat),
		// TODO 0x06c => Some(&fstat),
		// TODO 0x06d => Some(&olduname),
		// TODO 0x06e => Some(&iopl),
		// TODO 0x06f => Some(&vhangup),
		// TODO 0x070 => Some(&idle),
		// TODO 0x071 => Some(&vm86old),
		0x072 => Some(&wait4),
		// TODO 0x073 => Some(&swapoff),
		// TODO 0x074 => Some(&sysinfo),
		// TODO 0x075 => Some(&ipc),
		0x076 => Some(&fsync),
		0x077 => Some(&sigreturn),
		0x078 => Some(&clone),
		// TODO 0x079 => Some(&setdomainname),
		0x07a => Some(&uname),
		// TODO 0x07c => Some(&adjtimex),
		0x07d => Some(&mprotect),
		// TODO 0x07e => Some(&sigprocmask),
		// TODO 0x07f => Some(&create_module),
		0x080 => Some(&init_module),
		0x081 => Some(&delete_module),
		// TODO 0x083 => Some(&quotactl),
		0x084 => Some(&getpgid),
		0x085 => Some(&fchdir),
		// TODO 0x086 => Some(&bdflush),
		// TODO 0x087 => Some(&sysfs),
		// TODO 0x088 => Some(&personality),
		// TODO 0x089 => Some(&afs_syscall),
		// TODO 0x08a => Some(&setfsuid),
		// TODO 0x08b => Some(&setfsgid),
		0x08c => Some(&_llseek),
		0x08d => Some(&getdents),
		0x08e => Some(&_newselect),
		// TODO 0x08f => Some(&flock),
		0x090 => Some(&msync),
		0x091 => Some(&readv),
		0x092 => Some(&writev),
		// TODO 0x093 => Some(&getsid),
		// TODO 0x094 => Some(&fdatasync),
		// TODO 0x095 => Some(&_sysctl),
		// TODO 0x096 => Some(&mlock),
		// TODO 0x097 => Some(&munlock),
		// TODO 0x098 => Some(&mlockall),
		// TODO 0x099 => Some(&munlockall),
		// TODO 0x09a => Some(&sched_setparam),
		// TODO 0x09b => Some(&sched_getparam),
		// TODO 0x09c => Some(&sched_setscheduler),
		// TODO 0x09d => Some(&sched_getscheduler),
		// TODO 0x09e => Some(&sched_yield),
		// TODO 0x09f => Some(&sched_get_priority_max),
		// TODO 0x0a0 => Some(&sched_get_priority_min),
		// TODO 0x0a1 => Some(&sched_rr_get_interval),
		0x0a2 => Some(&nanosleep),
		// TODO 0x0a3 => Some(&mremap),
		// TODO 0x0a4 => Some(&setresuid),
		// TODO 0x0a5 => Some(&getresuid),
		// TODO 0x0a6 => Some(&vm86),
		// TODO 0x0a7 => Some(&query_module),
		0x0a8 => Some(&poll),
		// TODO 0x0a9 => Some(&nfsservctl),
		// TODO 0x0aa => Some(&setresgid),
		// TODO 0x0ab => Some(&getresgid),
		// TODO 0x0ac => Some(&prctl),
		// TODO 0x0ad => Some(&rt_sigreturn),
		0x0ae => Some(&rt_sigaction),
		0x0af => Some(&rt_sigprocmask),
		// TODO 0x0b0 => Some(&rt_sigpending),
		// TODO 0x0b1 => Some(&rt_sigtimedwait),
		// TODO 0x0b2 => Some(&rt_sigqueueinfo),
		// TODO 0x0b3 => Some(&rt_sigsuspend),
		// TODO 0x0b4 => Some(&pread64),
		// TODO 0x0b5 => Some(&pwrite64),
		// TODO 0x0b6 => Some(&chown),
		0x0b7 => Some(&getcwd),
		// TODO 0x0b8 => Some(&capget),
		// TODO 0x0b9 => Some(&capset),
		// TODO 0x0ba => Some(&sigaltstack),
		// TODO 0x0bb => Some(&sendfile),
		// TODO 0x0bc => Some(&getpmsg),
		// TODO 0x0bd => Some(&putpmsg),
		0x0be => Some(&vfork),
		// TODO 0x0bf => Some(&ugetrlimit),
		0x0c0 => Some(&mmap2),
		// TODO 0x0c1 => Some(&truncate64),
		// TODO 0x0c2 => Some(&ftruncate64),
		// TODO 0x0c3 => Some(&stat64),
		// TODO 0x0c4 => Some(&lstat64),
		0x0c5 => Some(&fstat64),
		// TODO 0x0c6 => Some(&lchown32),
		0x0c7 => Some(&getuid32),
		0x0c8 => Some(&getgid32),
		0x0c9 => Some(&geteuid32),
		0x0ca => Some(&getegid32),
		// TODO 0x0cb => Some(&setreuid32),
		// TODO 0x0cc => Some(&setregid32),
		// TODO 0x0cd => Some(&getgroups32),
		// TODO 0x0ce => Some(&setgroups32),
		// TODO 0x0cf => Some(&fchown32),
		// TODO 0x0d0 => Some(&setresuid32),
		// TODO 0x0d1 => Some(&getresuid32),
		// TODO 0x0d2 => Some(&setresgid32),
		// TODO 0x0d3 => Some(&getresgid32),
		// TODO 0x0d4 => Some(&chown32),
		0x0d5 => Some(&setuid32),
		0x0d6 => Some(&setgid32),
		// TODO 0x0d7 => Some(&setfsuid32),
		// TODO 0x0d8 => Some(&setfsgid32),
		// TODO 0x0d9 => Some(&pivot_root),
		// TODO 0x0da => Some(&mincore),
		0x0db => Some(&madvise),
		0x0dc => Some(&getdents64),
		0x0dd => Some(&fcntl64),
		0x0e0 => Some(&gettid),
		// TODO 0x0e1 => Some(&readahead),
		// TODO 0x0e2 => Some(&setxattr),
		// TODO 0x0e3 => Some(&lsetxattr),
		// TODO 0x0e4 => Some(&fsetxattr),
		// TODO 0x0e5 => Some(&getxattr),
		// TODO 0x0e6 => Some(&lgetxattr),
		// TODO 0x0e7 => Some(&fgetxattr),
		// TODO 0x0e8 => Some(&listxattr),
		// TODO 0x0e9 => Some(&llistxattr),
		// TODO 0x0ea => Some(&flistxattr),
		// TODO 0x0eb => Some(&removexattr),
		// TODO 0x0ec => Some(&lremovexattr),
		// TODO 0x0ed => Some(&fremovexattr),
		0x0ee => Some(&tkill),
		// TODO 0x0ef => Some(&sendfile64),
		// TODO 0x0f0 => Some(&futex),
		// TODO 0x0f1 => Some(&sched_setaffinity),
		// TODO 0x0f2 => Some(&sched_getaffinity),
		0x0f3 => Some(&set_thread_area),
		// TODO 0x0f4 => Some(&get_thread_area),
		// TODO 0x0f5 => Some(&io_setup),
		// TODO 0x0f6 => Some(&io_destroy),
		// TODO 0x0f7 => Some(&io_getevents),
		// TODO 0x0f8 => Some(&io_submit),
		// TODO 0x0f9 => Some(&io_cancel),
		// TODO 0x0fa => Some(&fadvise64),
		0x0fc => Some(&exit_group),
		// TODO 0x0fd => Some(&lookup_dcookie),
		// TODO 0x0fe => Some(&epoll_create),
		// TODO 0x0ff => Some(&epoll_ctl),
		// TODO 0x100 => Some(&epoll_wait),
		// TODO 0x101 => Some(&remap_file_pages),
		0x102 => Some(&set_tid_address),
		// TODO 0x103 => Some(&timer_create),
		// TODO 0x104 => Some(&timer_settime),
		// TODO 0x105 => Some(&timer_gettime),
		// TODO 0x106 => Some(&timer_getoverrun),
		// TODO 0x107 => Some(&timer_delete),
		// TODO 0x108 => Some(&clock_settime),
		0x109 => Some(&clock_gettime),
		// TODO 0x10a => Some(&clock_getres),
		// TODO 0x10b => Some(&clock_nanosleep),
		0x10c => Some(&statfs64),
		0x10d => Some(&fstatfs64),
		// TODO 0x10e => Some(&tgkill),
		// TODO 0x10f => Some(&utimes),
		0x110 => Some(&fadvise64_64),
		// TODO 0x111 => Some(&vserver),
		// TODO 0x112 => Some(&mbind),
		// TODO 0x113 => Some(&get_mempolicy),
		// TODO 0x114 => Some(&set_mempolicy),
		// TODO 0x115 => Some(&mq_open),
		// TODO 0x116 => Some(&mq_unlink),
		// TODO 0x117 => Some(&mq_timedsend),
		// TODO 0x118 => Some(&mq_timedreceive),
		// TODO 0x119 => Some(&mq_notify),
		// TODO 0x11a => Some(&mq_getsetattr),
		// TODO 0x11b => Some(&kexec_load),
		// TODO 0x11c => Some(&waitid),
		// TODO 0x11e => Some(&add_key),
		// TODO 0x11f => Some(&request_key),
		// TODO 0x120 => Some(&keyctl),
		// TODO 0x121 => Some(&ioprio_set),
		// TODO 0x122 => Some(&ioprio_get),
		// TODO 0x123 => Some(&inotify_init),
		// TODO 0x124 => Some(&inotify_add_watch),
		// TODO 0x125 => Some(&inotify_rm_watch),
		// TODO 0x126 => Some(&migrate_pages),
		0x127 => Some(&openat),
		// TODO 0x128 => Some(&mkdirat),
		// TODO 0x129 => Some(&mknodat),
		// TODO 0x12a => Some(&fchownat),
		// TODO 0x12b => Some(&futimesat),
		// TODO 0x12c => Some(&fstatat64),
		0x12d => Some(&unlinkat),
		// TODO 0x12e => Some(&renameat),
		0x12f => Some(&linkat),
		0x130 => Some(&symlinkat),
		// TODO 0x131 => Some(&readlinkat),
		0x132 => Some(&fchmodat),
		0x133 => Some(&faccessat),
		0x134 => Some(&pselect6),
		// TODO 0x135 => Some(&ppoll),
		// TODO 0x136 => Some(&unshare),
		// TODO 0x137 => Some(&set_robust_list),
		// TODO 0x138 => Some(&get_robust_list),
		0x139 => Some(&splice),
		// TODO 0x13a => Some(&sync_file_range),
		// TODO 0x13b => Some(&tee),
		// TODO 0x13c => Some(&vmsplice),
		// TODO 0x13d => Some(&move_pages),
		// TODO 0x13e => Some(&getcpu),
		// TODO 0x13f => Some(&epoll_pwait),
		0x140 => Some(&utimensat),
		// TODO 0x141 => Some(&signalfd),
		// TODO 0x142 => Some(&timerfd_create),
		// TODO 0x143 => Some(&eventfd),
		// TODO 0x144 => Some(&fallocate),
		// TODO 0x145 => Some(&timerfd_settime),
		// TODO 0x146 => Some(&timerfd_gettime),
		// TODO 0x147 => Some(&signalfd4),
		// TODO 0x148 => Some(&eventfd2),
		// TODO 0x149 => Some(&epoll_create1),
		// TODO 0x14a => Some(&dup3),
		0x14b => Some(&pipe2),
		// TODO 0x14c => Some(&inotify_init1),
		0x14d => Some(&preadv),
		0x14e => Some(&pwritev),
		// TODO 0x14f => Some(&rt_tgsigqueueinfo),
		// TODO 0x150 => Some(&perf_event_open),
		// TODO 0x151 => Some(&recvmmsg),
		// TODO 0x152 => Some(&fanotify_init),
		// TODO 0x153 => Some(&fanotify_mark),
		0x154 => Some(&prlimit64),
		// TODO 0x155 => Some(&name_to_handle_at),
		// TODO 0x156 => Some(&open_by_handle_at),
		// TODO 0x157 => Some(&clock_adjtime),
		0x158 => Some(&syncfs),
		// TODO 0x159 => Some(&sendmmsg),
		// TODO 0x15a => Some(&setns),
		// TODO 0x15b => Some(&process_vm_readv),
		// TODO 0x15c => Some(&process_vm_writev),
		// TODO 0x15d => Some(&kcmp),
		0x15e => Some(&finit_module),
		// TODO 0x15f => Some(&sched_setattr),
		// TODO 0x160 => Some(&sched_getattr),
		0x161 => Some(&renameat2),
		// TODO 0x162 => Some(&seccomp),
		0x163 => Some(&getrandom),
		// TODO 0x164 => Some(&memfd_create),
		// TODO 0x165 => Some(&bpf),
		// TODO 0x166 => Some(&execveat),
		// TODO 0x167 => Some(&socket),
		0x168 => Some(&socketpair),
		// TODO 0x169 => Some(&bind),
		// TODO 0x16a => Some(&connect),
		// TODO 0x16b => Some(&listen),
		// TODO 0x16c => Some(&accept4),
		// TODO 0x16d => Some(&getsockopt),
		// TODO 0x16e => Some(&setsockopt),
		// TODO 0x16f => Some(&getsockname),
		// TODO 0x170 => Some(&getpeername),
		// TODO 0x171 => Some(&sendto),
		// TODO 0x172 => Some(&sendmsg),
		// TODO 0x173 => Some(&recvfrom),
		// TODO 0x174 => Some(&recvmsg),
		// TODO 0x175 => Some(&shutdown),
		// TODO 0x176 => Some(&userfaultfd),
		// TODO 0x177 => Some(&membarrier),
		// TODO 0x178 => Some(&mlock2),
		// TODO 0x179 => Some(&copy_file_range),
		0x17a => Some(&preadv2),
		0x17b => Some(&pwritev2),
		// TODO 0x17c => Some(&pkey_mprotect),
		// TODO 0x17d => Some(&pkey_alloc),
		// TODO 0x17e => Some(&pkey_free),
		0x17f => Some(&statx),
		0x180 => Some(&arch_prctl),
		// TODO 0x181 => Some(&io_pgetevents),
		// TODO 0x182 => Some(&rseq),
		// TODO 0x189 => Some(&semget),
		// TODO 0x18a => Some(&semctl),
		// TODO 0x18b => Some(&shmget),
		// TODO 0x18c => Some(&shmctl),
		// TODO 0x18d => Some(&shmat),
		// TODO 0x18e => Some(&shmdt),
		// TODO 0x18f => Some(&msgget),
		// TODO 0x190 => Some(&msgsnd),
		// TODO 0x191 => Some(&msgrcv),
		// TODO 0x192 => Some(&msgctl),
		0x193 => Some(&clock_gettime64),
		// TODO 0x194 => Some(&clock_settime64),
		// TODO 0x195 => Some(&clock_adjtime64),
		// TODO 0x196 => Some(&clock_getres_time64),
		// TODO 0x197 => Some(&clock_nanosleep_time64),
		// TODO 0x198 => Some(&timer_gettime64),
		// TODO 0x199 => Some(&timer_settime64),
		// TODO 0x19a => Some(&timerfd_gettime64),
		// TODO 0x19b => Some(&timerfd_settime64),
		// TODO 0x19c => Some(&utimensat_time64),
		// TODO 0x19d => Some(&pselect6_time64),
		// TODO 0x19e => Some(&ppoll_time64),
		// TODO 0x1a0 => Some(&io_pgetevents_time64),
		// TODO 0x1a1 => Some(&recvmmsg_time64),
		// TODO 0x1a2 => Some(&mq_timedsend_time64),
		// TODO 0x1a3 => Some(&mq_timedreceive_time64),
		// TODO 0x1a4 => Some(&semtimedop_time64),
		// TODO 0x1a5 => Some(&rt_sigtimedwait_time64),
		// TODO 0x1a6 => Some(&futex_time64),
		// TODO 0x1a7 => Some(&sched_rr_get_interval_time64),
		// TODO 0x1a8 => Some(&pidfd_send_signal),
		// TODO 0x1a9 => Some(&io_uring_setup),
		// TODO 0x1aa => Some(&io_uring_enter),
		// TODO 0x1ab => Some(&io_uring_register),
		// TODO 0x1ac => Some(&open_tree),
		// TODO 0x1ad => Some(&move_mount),
		// TODO 0x1ae => Some(&fsopen),
		// TODO 0x1af => Some(&fsconfig),
		// TODO 0x1b0 => Some(&fsmount),
		// TODO 0x1b1 => Some(&fspick),
		// TODO 0x1b2 => Some(&pidfd_open),
		// TODO 0x1b3 => Some(&clone3),
		// TODO 0x1b4 => Some(&close_range),
		// TODO 0x1b5 => Some(&openat2),
		// TODO 0x1b6 => Some(&pidfd_getfd),
		0x1b7 => Some(&faccessat2),
		// TODO 0x1b8 => Some(&process_madvise),
		// TODO 0x1b9 => Some(&epoll_pwait2),
		// TODO 0x1ba => Some(&mount_setattr),
		// TODO 0x1bb => Some(&quotactl_fd),
		// TODO 0x1bc => Some(&landlock_create_ruleset),
		// TODO 0x1bd => Some(&landlock_add_rule),
		// TODO 0x1be => Some(&landlock_restrict_self),
		// TODO 0x1bf => Some(&memfd_secret),
		// TODO 0x1c0 => Some(&process_mrelease),
		// TODO 0x1c1 => Some(&futex_waitv),
		// TODO 0x1c2 => Some(&set_mempolicy_home_node),

		_ => None,
	}
}

/// This function is called whenever a system call is triggered.
#[no_mangle]
pub extern "C" fn syscall_handler(regs: &mut Regs) {
	let id = regs.eax;
	let result = match get_syscall(id) {
		Some(handler) => (handler)(regs),

		// The system call doesn't exist. Kill the process with SIGSYS
		None => {
			{
				let mutex = Process::get_current().unwrap();
				let guard = mutex.lock();
				let curr_proc = guard.get_mut();

<<<<<<< HEAD
				if cfg!(strace) {
					println!("[strace PID: {}] invalid syscall `{:x}`", curr_proc.get_pid(), id);
=======
				if cfg!(feature = "strace") {
					crate::println!(
						"[strace PID: {}] unknown syscall (ID: 0x{:x})",
						curr_proc.get_pid(),
						id
					);
>>>>>>> 8a53cdd9
				}

				// SIGSYS cannot be caught, thus the process will be terminated
				curr_proc.kill(&Signal::SIGSYS, true);
			}

			crate::enter_loop();
		}
	};

	regs.set_syscall_return(result);
}<|MERGE_RESOLUTION|>--- conflicted
+++ resolved
@@ -715,17 +715,12 @@
 				let guard = mutex.lock();
 				let curr_proc = guard.get_mut();
 
-<<<<<<< HEAD
-				if cfg!(strace) {
-					println!("[strace PID: {}] invalid syscall `{:x}`", curr_proc.get_pid(), id);
-=======
 				if cfg!(feature = "strace") {
 					crate::println!(
-						"[strace PID: {}] unknown syscall (ID: 0x{:x})",
+						"[strace PID: {}] invalid syscall (ID: 0x{:x})",
 						curr_proc.get_pid(),
 						id
 					);
->>>>>>> 8a53cdd9
 				}
 
 				// SIGSYS cannot be caught, thus the process will be terminated
