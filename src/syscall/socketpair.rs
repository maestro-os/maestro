//! The `socketpair` system call creates a pair of file descriptor to an unnamed
//! socket which can be used for IPC (Inter-Process Communication).

<<<<<<< HEAD
use crate::errno::Errno;
use crate::errno;
use crate::file::open_file::FDTarget;
use crate::file::open_file;
use crate::file::socket::SockDomain;
use crate::file::socket::SockType;
use crate::file::socket::Socket;
use crate::file::socket::SocketSide;
use crate::process::Process;
use crate::process::mem_space::ptr::SyscallPtr;
use crate::process::regs::Regs;
=======
use core::ffi::c_int;
use crate::errno::Errno;
use crate::errno;
use crate::file::buffer::socket::Socket;
use crate::file::buffer;
use crate::file::open_file;
use crate::process::Process;
use crate::process::mem_space::ptr::SyscallPtr;
use crate::util::ptr::SharedPtr;
use macros::syscall;
>>>>>>> 04e1ca7c

#[syscall]
pub fn socketpair(
	domain: c_int,
	r#type: c_int,
	protocol: c_int,
	sv: SyscallPtr<[c_int; 2]>,
) -> Result<i32, Errno> {
	let proc_mutex = Process::get_current().unwrap();
	let proc = proc_mutex.lock();

	let uid = proc.get_euid();
	let gid = proc.get_egid();

	let mem_space = proc.get_mem_space().unwrap();
<<<<<<< HEAD
	let mem_space_guard = mem_space.lock();
	let sv_slice = sv.get_mut(&mem_space_guard)?.ok_or(errno!(EFAULT))?;

	let sock_domain = SockDomain::from(domain).ok_or_else(|| errno!(EAFNOSUPPORT))?;
	let sock_type = SockType::from(type_).ok_or_else(|| errno!(EPROTONOSUPPORT))?;
	if !sock_domain.can_use(uid, gid) || !sock_type.can_use(uid, gid) {
		return Err(errno!(EACCES));
	}

	let sock = Socket::new(sock_domain, sock_type, protocol)?;
	let sock2 = sock.clone();
	let fd0 = proc.create_fd(
		open_file::O_RDWR,
		FDTarget::Socket(SocketSide::new(sock, false)?),
	)?;
	let fd1 = proc.create_fd(
		open_file::O_RDWR,
		FDTarget::Socket(SocketSide::new(sock2, true)?),
	)?;
=======
	let mut mem_space_guard = mem_space.lock();
	let sv_slice = sv.get_mut(&mut mem_space_guard)?.ok_or(errno!(EFAULT))?;
>>>>>>> 04e1ca7c

	let fds_mutex = proc.get_fds().unwrap();
	let mut fds = fds_mutex.lock();

	// Create socket
	let sock = Socket::new(domain, r#type, protocol);
	let loc = buffer::register(None, SharedPtr::new(sock)?)?;
	open_file::OpenFile::new(loc.clone(), open_file::O_RDWR)?;

	let fd0 = fds.create_fd(loc.clone(), 0, true, true)?;
	sv_slice[0] = fd0.get_id() as _;

	let fd1 = fds.create_fd(loc, 0, true, true)?;
	sv_slice[1] = fd1.get_id() as _;

	Ok(0)
}<|MERGE_RESOLUTION|>--- conflicted
+++ resolved
@@ -1,30 +1,17 @@
 //! The `socketpair` system call creates a pair of file descriptor to an unnamed
 //! socket which can be used for IPC (Inter-Process Communication).
 
-<<<<<<< HEAD
-use crate::errno::Errno;
-use crate::errno;
-use crate::file::open_file::FDTarget;
-use crate::file::open_file;
-use crate::file::socket::SockDomain;
-use crate::file::socket::SockType;
-use crate::file::socket::Socket;
-use crate::file::socket::SocketSide;
-use crate::process::Process;
-use crate::process::mem_space::ptr::SyscallPtr;
-use crate::process::regs::Regs;
-=======
 use core::ffi::c_int;
 use crate::errno::Errno;
 use crate::errno;
+use crate::file::buffer::socket::SockDomain;
+use crate::file::buffer::socket::SockType;
 use crate::file::buffer::socket::Socket;
 use crate::file::buffer;
 use crate::file::open_file;
 use crate::process::Process;
 use crate::process::mem_space::ptr::SyscallPtr;
-use crate::util::ptr::SharedPtr;
 use macros::syscall;
->>>>>>> 04e1ca7c
 
 #[syscall]
 pub fn socketpair(
@@ -36,48 +23,30 @@
 	let proc_mutex = Process::get_current().unwrap();
 	let proc = proc_mutex.lock();
 
-	let uid = proc.get_euid();
-	let gid = proc.get_egid();
+	let uid = proc.euid;
+	let gid = proc.egid;
 
 	let mem_space = proc.get_mem_space().unwrap();
-<<<<<<< HEAD
-	let mem_space_guard = mem_space.lock();
-	let sv_slice = sv.get_mut(&mem_space_guard)?.ok_or(errno!(EFAULT))?;
+	let mut mem_space_guard = mem_space.lock();
+	let sv_slice = sv.get_mut(&mut mem_space_guard)?.ok_or(errno!(EFAULT))?;
 
 	let sock_domain = SockDomain::from(domain).ok_or_else(|| errno!(EAFNOSUPPORT))?;
-	let sock_type = SockType::from(type_).ok_or_else(|| errno!(EPROTONOSUPPORT))?;
+	let sock_type = SockType::from(r#type).ok_or_else(|| errno!(EPROTONOSUPPORT))?;
 	if !sock_domain.can_use(uid, gid) || !sock_type.can_use(uid, gid) {
 		return Err(errno!(EACCES));
 	}
 
 	let sock = Socket::new(sock_domain, sock_type, protocol)?;
 	let sock2 = sock.clone();
-	let fd0 = proc.create_fd(
-		open_file::O_RDWR,
-		FDTarget::Socket(SocketSide::new(sock, false)?),
-	)?;
-	let fd1 = proc.create_fd(
-		open_file::O_RDWR,
-		FDTarget::Socket(SocketSide::new(sock2, true)?),
-	)?;
-=======
-	let mut mem_space_guard = mem_space.lock();
-	let sv_slice = sv.get_mut(&mut mem_space_guard)?.ok_or(errno!(EFAULT))?;
->>>>>>> 04e1ca7c
+
+	let loc = buffer::register(None, sock)?;
+	open_file::OpenFile::new(loc.clone(), open_file::O_RDWR)?;
 
 	let fds_mutex = proc.get_fds().unwrap();
 	let mut fds = fds_mutex.lock();
 
-	// Create socket
-	let sock = Socket::new(domain, r#type, protocol);
-	let loc = buffer::register(None, SharedPtr::new(sock)?)?;
-	open_file::OpenFile::new(loc.clone(), open_file::O_RDWR)?;
-
 	let fd0 = fds.create_fd(loc.clone(), 0, true, true)?;
-	sv_slice[0] = fd0.get_id() as _;
-
 	let fd1 = fds.create_fd(loc, 0, true, true)?;
-	sv_slice[1] = fd1.get_id() as _;
 
 	Ok(0)
 }